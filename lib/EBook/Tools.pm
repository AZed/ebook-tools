package EBook::Tools;
use warnings; use strict; use utf8;
use v5.10.1; # Needed for smart-match operator and given/when
use English qw( -no_match_vars );
<<<<<<< HEAD
use version 0.74; our $VERSION = qv("0.5.0");
=======
use version 0.74; our $VERSION = qv("0.5.1");
>>>>>>> 30ed4d9f

#use warnings::unused;

# Perl Critic overrides:
## no critic (Package variable)
# RequireBriefOpen seems to be way too brief to be useful
## no critic (RequireBriefOpen)
# Double-sigils are needed for lexical filehandles in clear print statements
## no critic (Double-sigil dereference)
our $debug = 0;



=head1 NAME

EBook::Tools - Object class for manipulating and generating E-books


=head1 DESCRIPTION

This module provides an object interface and a number of related
procedures intended to create or modify documents centered around the
International Digital Publishing Forum (IDPF) standards, currently
both OEBPS v1.2 and OPS/OPF v2.0.

=cut

=head1 SYNOPSIS

 use EBook::Tools qw(split_metadata system_tidy_xml);
 $EBook::Tools::tidysafety = 2;

 my $opffile = split_metadata('ebook.html');
 my $otheropffile = 'alternate.opf';
 my $retval = system_tidy_xml($opffile,'tidy-backup.xml');
 my $ebook = EBook::Tools->new($opffile);
 $ebook->fix_opf20;
 $ebook->fix_misc;
 $ebook->print;
 $ebook->save;

 $ebook->init($otheropffile);
 $ebook->fix_oeb12;
 $ebook->gen_epub;


=head1 DEPENDENCIES

=head2 Perl Modules

=over

=item Archive::Zip

=item Data::UUID (or OSSP::UUID)

=item Date::Manip

Note that Date::Manip will die on MS Windows system unless the
TZ environment variable is set in a specific manner. See:

http://search.cpan.org/perldoc?Date::Manip#TIME_ZONES

=item File::MimeInfo

=item HTML::Parser

=item Lingua::EN::NameParse

=item Tie::IxHash

=item Time::Local

=item URI::Escape

=item XML::Twig

=back

=head2 Other Programs

=over

=item Tidy

The command "tidy" needs to be available, and ideally on the path.  If
it isn't on the path, package variable L</$tidycmd> can be set to its
absolute path.  If tidy cannot be found, L</system_tidy_xml()> and
L</system_tidy_xhtml()> will be nonfunctional.

=back

=cut


require Exporter;
use base qw(Exporter);

our @EXPORT_OK;
@EXPORT_OK = qw (
    &capitalize
    &clean_filename
    &create_epub_container
    &create_epub_mimetype
    &debug
    &excerpt_line
    &fix_datestring
    &find_in_path
    &find_links
    &find_opffile
    &hashvalue_key_self
    &hexstring
    &get_container_rootfile
    &print_memory
    &split_metadata
    &split_pre
    &strip_script
    &system_result
    &system_tidy_xml
    &system_tidy_xhtml
    &trim
    &twigelt_create_uuid
    &twigelt_fix_oeb12_atts
    &twigelt_fix_opf20_atts
    &twigelt_is_author
    &usedir
    &userconfigdir
    &ymd_validate
    );
our %EXPORT_TAGS = ('all' => [@EXPORT_OK]);

# OSSP::UUID will provide Data::UUID on systems such as Debian that do
# not distribute the original Data::UUID.
use Data::UUID;

use Archive::Zip qw( :CONSTANTS :ERROR_CODES );
use Carp;
use Cwd qw(getcwd realpath);
use Date::Manip;
require EBook::Tools::BISG;
use Encode;
require Encode::Detect;
use File::Basename qw(basename dirname fileparse);
# File::MimeInfo::Magic gets *.css right, but detects all html as
# text/html, even if it has an XML header.
use File::MimeInfo::Magic;
# File::MMagic gets text/xml right (though it still doesn't properly
# detect XHTML), but detects CSS as x-system, and has a number of
# other weird bugs.
#use File::MMagic;
use File::Path;     # Exports 'mkpath' and 'rmtree'
use File::Temp;
use HTML::Entities qw(decode_entities _decode_entities %entity2char);
#use HTML::Tidy;
use Lingua::EN::NameParse qw(case_surname);
use Tie::IxHash;
use Time::Local;
use URI::Escape;
use XML::Twig;


=head1 CONFIGURABLE PACKAGE VARIABLES

=over

=item C<%bisacsubjects>

A mapping of lowercase BISAC codes and text descriptions to standard
capitalized text descriptions.  As BISG claims copyright on this and
does not allow the lists to be redistributed, this list must be
downloaded and cached locally via C<ebook dlbisac> before it is
available.

Running the unit tests will cause this to happen automatically.

=item C<%bisactolc>

An extremely incomplete mapping of lowercase BISAC codes and text
descriptions to Library of Congress standard subjects.

=item C<%booktypes>

A hash mapping all-lowercase terms to a standard vocabulary to be used
in <dc:type> elements.

=item C<%dcelements12>

A tied IxHash mapping an all-lowercase list of Dublin Core metadata
element names to the capitalization dictated by the OEB 1.2
specification, used by the fix_oeb12() and fix_oeb12_dcmeta() methods.
Changing the tags in this list will change the tags recognized and
placed inside the <dc-metadata> element.

Order is preserved and significant -- fix_oeb12 will output DC
metadata elements in the same order as in this hash, though order for
tags of the same name is preserved from the input file.

=item C<%dcelements20>

A tied IxHash mapping an all-lowercase list of Dublin Core metadata
element names to the all-lowercase form dictated by the OPF 2.0
specification (which means it maps the all-lowercase tags to
themselves).  It is used by the fix_opf20() and fix_opf20_dcmeta()
methods.  Changing the tags in this list will change the tags
recognized and placed directly under the <metadata> element.

Order is preserved and significant -- fix_opf20 will output DC
metadata elements in the same order as in this hash, though order for
tags of the same name is preserved from the input file.

=item C<%lcsubjects>

An extremely incomplete mapping of lowercase terms to Library of
Congress subject classifications.  This is used for automatic
normalization of subject elements.  Every value in the hash has a
lowercase representation of itself as a key in addition to any
aliases.

This MUST NOT contain mappings from BISAC codes or descriptors to
Library of Congress subjects.  Use %bisactolc for that.

=item C<%nonxmlentity2char>

This is the %entity2char conversion map from HTML::Entities with the 5
pre-defined XML entities (amp, gt, lt, quot, apos) removed.  This is
used during by L</init()> to sanitize the OPF file data before
parsing.  This hash can be modified to allow and convert other
non-standard entities to unicode characters.  See HTML::Entities for
details.

=item C<%publishermap>

A hash mapping known variants of publisher names to a canonical form,
used by L</fix_publisher()>, and thus also indirectly by
L</fix_misc()>.

Keys should be entered in lowercase.  The hash can also be set empty
to prevent fix_publisher() from taking any action at all.

=item C<%referencetypes>

A hash mapping valid OPF 2.0 reference types to themselves, along with
common variants to standard types.

=item C<%relatorcodes>

A hash mapping the MARC Relator Codes (see:
http://www.loc.gov/marc/relators/relacode.html) to their descriptive
names.

=item C<%sexcodes>

A hash normalizing subject tags for erotic fiction, as used by
StoriesOnline, ASSTR, and Literotica, among others.

Unlike the other mappings, this one is *not* lowercased, and the keys
are case-sensitive.  The hash maps only to the canonical base code,
but subject normalization will also add a prefix, defaulting to the
BISAC format of 'FICTION / Erotica / '.

=item C<%strangenames>

=item C<%strangefileas>

Hashes mapping mapping known incorrect outputs of name normalization
to correct format.  The first handles the main name display, the
second the file-as output.

=item C<$tidycmd>

The tidy executable name.  This has to be a fully qualified pathname
if tidy isn't on the path.  Defaults to 'tidy'.

=item C<$tidyxhtmlerrors>

The name of the error output file from system_tidy_xhtml().  Defaults
to 'tidyxhtml-errors.txt'

=item C<$tidyxmlerrors>

The name of the error output file from system_tidy_xml().  Defaults to
'tidyxml-errors.txt'

=item C<$tidysafety>

The safety level to use when running tidy (default is 1).  Potential
values are:

=over

=item C<$tidysafety < 1>:

No checks performed, no error files kept, works like a clean tidy -m

This setting is DANGEROUS!

=item C<$tidysafety == 1>:

Overwrites original file if there were no errors, but even if there
were warnings.  Keeps a log of errors, but not warnings.

=item C<$tidysafety == 2>:

Overwrites original file if there were no errors, but even if there
were warnings.  Keeps a log of both errors and warnings.

=item C<$tidysafety == 3>:

Overwrites original file only if there were no errors or warnings.
Keeps a log of both errors and warnings.

=item C<$tidysafety >= 4>:

Never overwrites original file.  Keeps a log of both errors and
warnings.

=back

=item C<%validspecs>

A hash mapping valid specification strings to themselves, primarily
used to undefine unrecognized values.  Default valid values are 'OEB12'
and 'OPF20'.

=back

=cut

our $mobi2htmlcmd = 'mobi2html';
our $tidycmd = 'tidy'; # Specify full pathname if not on path
our $tidyxhtmlerrors = 'tidyxhtml-errors.txt';
our $tidyxmlerrors = 'tidyxml-errors.txt';
our $tidysafety = 1;


our $utf8xmldec = '<?xml version="1.0" encoding="UTF-8" ?>' . "\n";
our $oeb12doctype =
    '<!DOCTYPE package' . "\n" .
    '  PUBLIC "+//ISBN 0-9673008-1-9//DTD OEB 1.2 Package//EN"' . "\n" .
    '  "http://openebook.org/dtds/oeb-1.2/oebpkg12.dtd">' . "\n";
our $opf20package =
    '<package version="2.0" xmlns="http://www.idpf.org/2007/opf">' . "\n";

my $bisg = EBook::Tools::BISG->new();
our %bisacsubjects = $bisg->bisac();

our %bisactolc = (
    # The entire ANTXXX line is ambiguous -- it could map to either
    # subdivisions of Antiques or Collectibles.  Work started here
    # before this was realized is being left intact for now, but the
    # list is incomplete for this reason.
    'ant000000'				=> 'Antiques',
    'ant001000'				=> 'Antiques--Americana',
    'ant002000'				=> 'Antiques--Art',
    'ant003000'				=> 'Autographs',
    'ant004000'				=> 'Antiques--Baskets',
    'ant005000'				=> 'Antiques--Books',
    'ant006000'				=> 'Antiques--Bottles',
    'ant010000'				=> 'Antiques--Clocks and watches',
    'ant012000'				=> 'Antiques--Cartoons',
    'ant015000'				=> 'Antiques--Dolls',
    'ant016000'				=> 'Antiques--Firearms',
    'ant017000'				=> 'Antiques--Furniture',
    'ant018000'				=> 'Antiques--Glassware',
    'ant021000'				=> 'Antiques--Jewelry',
    'ant022000'				=> 'Antiques--Kitchen utensils',
    'ant023000'				=> 'Antiques--Periodicals',
    'ant026000'				=> 'Antiques--Musical instruments',
    'ant031000'				=> 'Political collectibles',
    'ant052000'				=> 'Collectibles--Popular culture',
    'ant053000'				=> 'Antiques--Figurines',
    'arc000000'				=> 'Architecture',
    'arc005000'				=> 'Architecture--History',
    'arc007000'				=> 'Interior decoration',
    'art000000'				=> 'Art',
    'art002000'				=> 'Airbrush art',
    'art003000'				=> 'Calligraphy--Technique',
    'art004000'				=> 'Cartooning',
    'art006000'				=> 'Art collections',
    'art008000'				=> 'Conceptual art',
    'art009000'				=> 'Art criticism',
    'art010000'				=> 'Drawing',
    'art013000'				=> 'Folk art',
    'art015010'				=> 'Art, African',
    'art015020'				=> 'Art, American',
    'art015030'				=> 'Art, European',
    'art015040'				=> 'Art, Canadian',
    'art016000'				=> 'Artists',
    'art017000'				=> 'Mixed media (Art)',
    'art019000'				=> 'Art, Asian',
    'art020000'				=> 'Painting--Technique',
    'art021000'				=> 'Pastel drawing--Technique',
    'art023000'				=> 'Popular culture',
    'art024000'				=> 'Prints--Technique',
    'art026000'				=> 'Sculpture',
    'art027000'				=> 'Arts--Study and teaching',
    'art028000'				=> 'Art--Technique',
    'art029000'				=> 'Watercolor painting--Technique',
    'art033000'				=> 'Pen drawing--Technique',
    'art034000'				=> 'Pencil drawing--Technique',
    'art035000'				=> 'Religious art',
    'art037000'				=> 'Politics in art',
    'art038000'				=> 'African American art',
    'art039000'				=> 'Asian American art',
    'art040000'				=> 'Hispanic American art',
    'art042000'				=> 'Art, Australian',
    'art043000'				=> 'Art and business',
    'art044000'				=> 'Art, Latin American',
    'art045000'				=> 'Pottery',
    'art046000'				=> 'Digital art',
    'art047000'				=> 'Art--Middle East',
    'art049000'				=> 'Art, Russian',
    'art050000'				=> 'Art--Themes, motives',
    'art050010'				=> 'Human beings in art',
    'art050020'				=> 'Landscapes in art',
    # 'ART050030' could translate to either 'Animals in art' or 'Plants in art'
    'art050040'				=> 'Portraits',
    'art050050'				=> 'Erotic art',
    'art051000'				=> 'Color in art',
    'art052000'				=> 'Human figure in art',
    'art053000'				=> 'Sculpture--Technique',
    'art055000'				=> 'Body art',
    'art056000'				=> 'Art objects--Conservation and restoration',
    'art057000'				=> 'Video art',
    'art058000'				=> 'Street art',
    'art060000'				=> 'Performance art',
    'bib000000'				=> 'Bible',
    'bio000000'				=> 'Biography',
    'bio001000'				=> 'Artists--Biography',
    'bio008000'				=> 'Military biography',
    'bio009000'				=> 'Philosophers--Biography',
    'bio011000'				=> 'Heads of state--Biography',
    'bio022000'				=> 'Women--Biography',
    'bio023000'				=> 'Explorers--Biography',
    'bio024000'				=> 'Criminals--Biography',
    'bio030000'				=> 'Environmentalists--Biography',
    'bus000000'				=> 'Economics',
    'bus001000'				=> 'Accounting',
    'bus001030'				=> 'International business enterprises--Accounting',
    'bus001050'				=> 'Accounting--Standards',
    'bus002000'				=> 'Advertising',
    'bus003000'				=> 'Auditing',
    'bus004000'				=> 'Banks and banking',
    'bus005000'				=> 'Bookkeeping',
    'bus006000'				=> 'Budget',
    'bus007000'				=> 'Business communication',
    'bus007010'				=> 'Business meetings',
    'bus008000'				=> 'Business ethics',
    'bus009000'				=> 'Business etiquette',
    'bus010000'				=> 'Commercial law',
    'bus011000'				=> 'Business writing',
    'bus012000'				=> 'Occupations',
    'bus012010'				=> 'Internship programs',
    'bus013000'				=> 'Commercial policy',
    'bus014000'				=> 'Commodity exchanges',
    'bus015000'				=> 'Consolidation and merger of corporations',
    'bus016000'				=> 'Consumer behavior',
    'bus017000'				=> 'Corporations--Finance',
    'bus018000'				=> 'Customer relations',
    'bus019000'				=> 'Decision making',
    'bus020000'				=> 'Business--Development',
    'bus021000'				=> 'Econometrics',
    'bus022000'				=> 'Economic conditions',
    'bus023000'				=> 'Economic history',
    'bus024000'				=> 'Business education',
    'bus025000'				=> 'Entrepreneurship',
    'bus026000'				=> 'International trade',
    'bus027000'				=> 'Finance',
    'bus028000'				=> 'Foreign exchange',
    'bus029000'				=> 'Free enterprise',
    'bus030000'				=> 'Personnel management',
    'bus031000'				=> 'Inflation (Finance)',
    'bus032000'				=> 'Infrastructure (Economics)',
    'bus033000'				=> 'Insurance',
    'bus033010'				=> 'Automobile insurance',
    'bus033020'				=> 'Casualty insurance',
    'bus033040'				=> 'Health insurance',
    'bus033050'				=> 'Liability insurance',
    'bus033060'				=> 'Life insurance',
    'bus033070'				=> 'Risk (Insurance)',
    'bus033080'				=> 'Property insurance',
    'bus034000'				=> 'Interest',
    'bus035000'				=> 'International business enterprises',
    'bus036000'				=> 'Investments',
    'bus036010'				=> 'Bonds',
    'bus036020'				=> 'Futures',
    'bus036030'				=> 'Mutual funds',
    'bus036040'				=> 'Options (Finance)',
    'bus036050'				=> 'Real estate investment',
    'bus036060'				=> 'Stocks',
    'bus037000'				=> 'Job hunting',
    'bus037020'				=> 'Job hunting',
    'bus038000'				=> 'Labor',
    'bus039000'				=> 'Macroeconomics',
    'bus040000'				=> 'Mail-order business',
    'bus041000'				=> 'Management',
    'bus042000'				=> 'Management science',
    'bus043000'				=> 'Marketing',
    'bus043010'				=> 'Direct marketing',
    'bus043020'				=> 'Industrial marketing',
    'bus043030'				=> 'Export marketing',
    'bus043040'				=> 'Multilevel marketing',
    'bus043050'				=> 'Telemarketing',
    'bus043060'				=> 'Marketing research',
    'bus044000'				=> 'Microeconomics',
    'bus045000'				=> 'Monetary policy',
    'bus046000'				=> 'Achievement motivation',
    'bus047000'				=> 'Negotiation',
    'bus048000'				=> 'New business enterprises',
    'bus049000'				=> 'Operations research',
    'bus050000'				=> 'Finance, Personal',
    'bus050010'				=> 'Budgets, Personal',
    'bus050020'				=> 'Investments',
    'bus050040'				=> 'Retirement--Planning',
    'bus050050'				=> 'Income tax',
    'bus051000'				=> 'Finance, Public',
    'bus052000'				=> 'Public relations',
    'bus053000'				=> 'Quality control',
    'bus054000'				=> 'Real property',
    # 'bus054010' could be either House Buying or House Selling
    'bus054020'				=> 'Commercial real estate',
    'bus054030'				=> 'Mortgages',
    'bus055000'				=> 'Business--Reference books',
    'bus056030'				=> 'Résumés (Employment)',
    'bus057000'				=> 'Retail trade',
    # 'bus058000' could be either Sales or Selling
    'bus058010'				=> 'Sales management',
    'bus059000'				=> 'Business--Training',
    'bus060000'				=> 'Small business',
    # 'bus061000' could be either 'Commercial statistics' or 'Economic statistics'
    'bus062000'				=> 'Structural adjustment (Economic policy)',
    'bus063000'				=> 'Strategic planning',
    'bus064000'				=> 'Taxation',
    'bus064010'				=> 'Corporations--Taxation',
    'bus064020'				=> 'International business enterprises--Taxation',
    'bus064030'				=> 'Small business--Taxation',
    'bus065000'				=> 'Total quality management',
    'bus066000'				=> 'Business--Training',
    'bus067000'				=> 'Regional economics',
    'bus068000'				=> 'Economic development',
    'bus069000'				=> 'Economics',
    'bus069010'				=> 'Comparative economics',
    'bus069020'				=> 'Competition, International',
    'bus069030'				=> 'Economics',
    'bus070000'				=> 'Industries',
    'bus070010'				=> 'Agricultural industries',
    'bus070020'				=> 'Automobile industry and trade',
    'bus070030'				=> 'Computer industry',
    'bus070040'				=> 'Energy industries',
    'bus070050'				=> 'Manufacturing industries',
    'bus070060'				=> 'Communication and traffic',
    'bus070070'				=> 'Parks--Management',
    'bus070080'				=> 'Service industries',
    'bus070090'				=> 'Textile industry',
    'bus070100'				=> 'Transportation',
    'bus070110'				=> 'Entertainment industry',
    'bus070120'				=> 'Food industry and trade',
    'bus070130'				=> 'Biotechnology industries',
    'bus070140'				=> 'Financial services industry',
    'bus070150'				=> 'Natural resources',
    'bus071000'				=> 'Leadership',
    'bus072000'				=> 'Sustainable development',
    'bus073000'				=> 'Commerce',
    'bus074000'				=> 'Nonprofit organizations',
    # 'bus075000' is 'Consulting' which has no exact LC match
    'bus076000'				=> 'Purchasing',
    'bus077000'				=> 'Commerce--History',
    'bus078000'				=> 'Distribution (Economic theory)',
    'bus079000'				=> 'Industrial policy',
    'bus080000'				=> 'Home-based businesses',
    'bus081000'				=> 'Tourism',
    'bus082000'				=> 'Industrial management',
    'bus083000'				=> 'Information resources management',
    'bus084000'				=> 'Office practice--Automation',
    'bus085000'				=> 'Organizational behavior',
    'bus086000'				=> 'Business forecasting',
    'bus087000'				=> 'Production management',
    'bus088000'				=> 'Time management',
    'bus089000'				=> 'Secretaries--Training',
    'bus090000'				=> 'Electronic commerce',
    'bus090010'				=> 'Internet advertising',
    'bus090020'				=> 'Internet banking',
    'bus090030'				=> 'Electronic trading of securities',
    'bus090040'				=> 'Internet auctions',
    'bus091000'				=> 'Business mathematics',
    'bus092000'				=> 'Economic development',
    'bus093000'				=> 'Facility management',
    'bus094000'				=> 'Business enterprises--Environmental aspects',
    'bus095000'				=> 'Office equipment and supplies',
    'bus096000'				=> 'Office management',
    'bus097000'				=> 'Work environment',
    'bus098000'				=> 'Intellectual capital',
    'bus099000'				=> 'Environmental economics',
    'bus100000'				=> 'Museum techniques',
    'bus101000'				=> 'Project management',
    'bus102000'				=> 'Contracting out',
    'bus103000'				=> 'Organizational change',
    'bus104000'				=> 'Corporate governance',
    'bus105000'				=> 'Franchises (Retail trade)',
    'bus106000'				=> 'Executive coaching',
    'bus107000'				=> 'Success',
    'bus108000'				=> 'Research and development projects',
    'bus109000'				=> 'Businesswomen',
    'bus110000'				=> 'Conflict management',
    'cgn000000'				=> 'Comic books, strips, etc',
    'cgn004080'				=> 'Superheroes',
    'ckb000000'				=> 'Cooking',
    'ckb001000'				=> 'Cooking, African',
    'ckb002000'				=> 'Cooking, American',
    'ckb002010'				=> 'Cooking, American--California style',
    'ckb002020'				=> 'Cooking, American--Middle Atlantic States',
    'ckb002030'				=> 'Cooking, American--Midwestern style',
    'ckb002040'				=> 'Cooking, American--New England style',
    'ckb002050'				=> 'Cooking, American--Northwestern States',
    'ckb002060'				=> 'Cooking, American--Southern style',
    'ckb002070'				=> 'Cooking, American--Southwestern style',
    'ckb002080'				=> 'Cooking, American--Western style',
    'ckb003000'				=> 'Appetizers',
    'ckb004000'				=> 'Baking',
    'ckb005000'				=> 'Barbecuing',
    'ckb006000'				=> 'Bartending',
    'ckb007000'				=> 'Cooking (Beer)',
    'ckb008000'				=> 'Non-alcoholic beverages',
    'ckb009000'				=> 'Cooking (Bread)',
    'ckb010000'				=> 'Breakfasts',
    # 'ckb011000' could be 'Cooking, English', 'Cooking, Scottish', or 'Cooking, Welsh'
    'ckb012000'				=> 'Brunches',
    # 'ckb013000' could be either 'Cooking, Cajun' or 'Cooking, Creole'
    'ckb014000'				=> 'Cake',
    'ckb015000'				=> 'Canning and preserving',
    # 'ckb016000' could be either 'Cooking, Caribbean' or 'Cooking, West Indian'
    'ckb017000'				=> 'Cooking, Chinese',
    'ckb018000'				=> 'Cooking (Chocolate)',
    # 'ckb019000' could be either 'Cooking (Coffee)' or 'Cooking (Tea)'
    'ckb020000'				=> 'Cooking for one',
    'ckb021000'				=> 'Cookies',
    'ckb024000'				=> 'Desserts',
    'ckb026000'				=> 'Weight loss',
    'ckb029000'				=> 'Entertaining',
    'ckb033000'				=> 'Garnishes (Cooking)',
    'ckb034000'				=> 'Cooking, French',
    'ckb036000'				=> 'Cooking, German',
    'ckb038000'				=> 'Cooking, Greek',
    # 'ckb040000' could be 'Cooking (Herbs)', 'Cooking (Spices)', or 'Condiments'
    'ckb041000'				=> 'Cooking--History',
    'ckb042000'				=> 'Holiday cooking',
    'ckb050000'				=> 'Low-cholesterol diet',
    'ckb051000'				=> 'Low-fat diet',
    'ckb057000'				=> 'Microwave cooking',
    'ckb060000'				=> 'Outdoor cooking',
    'ckb062000'				=> 'Pastry',
    'ckb063000'				=> 'Pies',
    'ckb064000'				=> 'Pizza',
    'ckb069000'				=> 'Quantity cooking',
    'ckb070000'				=> 'Quick and easy cooking',
    'ckb073000'				=> 'Salads',
    # 'ckb079000' could map to either 'Soups' or 'Stews'
    'ckb088000'				=> 'Cooking (Liquors)',
    'ckb089000'				=> 'Wok cooking',
    'ckb090000'				=> 'Cooking, Asian',
    'ckb091000'				=> 'Cooking, Canadian',
    'ckb092000'				=> 'Cooking, European',
    'ckb095000'				=> 'Confectionery',
    'ckb099000'				=> 'Cooking, Latin American',
    'ckb100000'				=> 'Beverages',
    'ckb101000'				=> 'Entrées (Cooking)',
    'ckb102000'				=> 'Sauces',
    'ckb103000'				=> 'Cancer--Nutritional aspects',
    'ckb104000'				=> 'Heart--Diseases--Nutritional aspects',
    'ckb106000'				=> 'Food allergy',
    'ckb107000'				=> 'Baby foods',
    'ckb108000'				=> 'Low-carbohydrate diet',
    'ckb110000'				=> 'Raw foods',
    'ckb111000'				=> 'Gluten-free foods',
    'ckb112000'				=> 'Casserole cooking',
    'com000000'				=> 'Computers',
    'com001000'				=> 'Computer peripherals',
    'com003000'				=> 'Application software',
    'com004000'				=> 'Artificial intelligence',
    "com006000"				=> "Computers--Buyers' guides",
    'com007000'				=> 'CAD/CAM systems',
    'com008000'				=> 'Calculators',
    'com009000'				=> 'Optical disks',
    'com010000'				=> 'Compilers (Computer programs)',
    'com011000'				=> 'Computer architecture',
    'com012000'				=> 'Computer graphics',
    'com012040'				=> 'Computer games--Programming',
    'com012050'				=> 'Image processing',
    'com013000'				=> 'Computer literacy',
    'com014000'				=> 'Computer science',
    'com015000'				=> 'Malware (Computer software)',
    # 'com016000' could be either 'Computer vision' or 'Pattern recognition systems'
    'com018000'				=> 'Data processing',
    'com020000'				=> 'Data transmission systems',
    'com020010'				=> 'Electronic data interchange',
    'com020050'				=> 'Broadband communication systems',
    'com020060'				=> 'Modems',
    'com020090'				=> 'Wireless communication systems',
    'com021000'				=> 'Databases',
    'com021030'				=> 'Data mining',
    'com021040'				=> 'Data warehousing',
    'com023000'				=> 'Computer software--Education',
    'com024000'				=> 'Computer games',
    'com025000'				=> 'Expert systems (Computer science)',
    'com027000'				=> 'Finance, Personal--Software',
    'com031000'				=> 'Information theory',
    'com032000'				=> 'Information technology',
    'com034000'				=> 'Interactive computer systems',
    'com035000'				=> 'Keyboarding',
    'com036000'				=> 'Logic design',
    'com037000'				=> 'Machine theory',
    'com039000'				=> 'Management information systems',
    'com040000'				=> 'Memory management (Computer science)',
    'com041000'				=> 'Microprocessors',
    'com042000'				=> 'Computational linguistics',
    'com043000'				=> 'Computer networks',
    'com043020'				=> 'Local area networks (Computer networks)',
    'com043040'				=> 'Computer network protocols',
    'com043050'				=> 'Computer networks--Security measures',
    'com044000'				=> 'Neural networks (Computer science)',
    'com046000'				=> 'Operating systems (Computers)',
    'com046090'				=> 'Virtual computer systems',
    'com047000'				=> 'Optical data processing',
    'com048000'				=> 'Electronic data processing--Distributed processing',
    'com049000'				=> 'Computer peripherals',
    'com050000'				=> 'Microcomputers',
    'com050020'				=> 'Macintosh-compatible computers',
    'com051000'				=> 'Computer programming',
    'com051010'				=> 'Programming languages (Electronic computers)',
    'com051020'				=> 'Ada (Computer program language)',
    'com051030'				=> 'C (Computer program language)',
    'com051040'				=> 'Assembly languages (Electronic computers)',
    "com051050"				=> 'BASIC (Computer program language)',
    'com051060'				=> 'C (Computer program language)',
    'com051070'				=> 'C++ (Computer program language)',
    'com051080'				=> 'COBOL (Computer program language)',
    'com051090'				=> 'FORTRAN (Computer program language)',
    'com051100'				=> 'LISP (Computer program language)',
    'com051110'				=> 'C (Computer program language)',
    'com051120'				=> 'Modula-2 (Computer program language)',
    'com051130'				=> 'Pascal (Computer program language)',
    'com051140'				=> 'Prolog (Computer program language)',
    'com051150'				=> 'C (Computer program language)',
    'com051160'				=> 'Smalltalk (Computer program language)',
    'com051170'				=> 'SQL (Computer program language)',
    'com051180'				=> 'C (Computer program language)',
    'com051190'				=> 'Pascal (Computer program language)',
    'com051210'				=> 'Object-oriented programming (Computer science)',
    'com051220'				=> 'Parallel programming (Computer science)',
    # 'com051230' could be either 'Computer software--Development' or 'Software engineering'
    'com051240'				=> 'System analysis',
    'com051260'				=> 'JavaScript (Computer program language)',
    'com051270'				=> 'HTML (Document markup language)',
    'com051280'				=> 'Java (Computer program language)',
    'com051290'				=> 'RPG (Computer program language)',
    'com051300'				=> 'Computer programming--Algorithms',
    'com051310'				=> 'C# (Computer program language)',
    'com051320'				=> 'XML (Document markup language)',
    'com051330'				=> 'Computer software--Quality assurance',
    'com051340'				=> 'Computer network protocols',
    'com051350'				=> 'Perl (Computer program language)',
    'com051360'				=> 'Python (Computer program language)',
    'com051400'				=> 'PHP (Computer program language)',
    'com051410'				=> 'Ruby (Computer program language)',
    'com051420'				=> 'VBScript (Computer program language)',
    'com051430'				=> 'Software engineering--Project management',
    'com051450'				=> 'UML (Computer science)',
    'com052000'				=> 'Computers--Reference',
    'com053000'				=> 'Computer security',
    'com054000'				=> 'Electronic spreadsheets--Software',
    'com054010'				=> 'Electronic spreadsheets--Software',
    'com054020'				=> 'Electronic spreadsheets--Software',
    'com055000'				=> 'Computer technicians--Certification--Study guides',
    'com057000'				=> 'Virtual reality',
    'com058000'				=> 'Word processing--Software',
    'com058010'				=> 'Word processing--Software',
    'com058020'				=> 'Word processing--Software',
    'com059000'				=> 'Computer engineering',
    'com060000'				=> 'Internet',
    # 'com060030' could be either 'Extranets (Computer networks)' or
    # 'Intranets (Computer networks)'
    'com060010'				=> 'Browsers (Computer programs)',
    'com060040'				=> 'Internet--Safety measures',
    'com060070'				=> 'Web sites--Directories',
    'com060080'				=> 'World Wide Web',
    'com060090'				=> 'Application software--Internet--Development',
    'com060100'				=> 'Blogs',
    'com060110'				=> 'Webcasting',
    'com060120'				=> 'Web search engines',
    'com060130'				=> 'Web sites--Design',
    'com060140'				=> 'Online social networks',
    'com060150'				=> 'User-generated content',
    'com060160'				=> 'Web site development',
    'com060180'				=> 'Web services',
    'com063000'				=> 'Document imaging systems',
    'com064000'				=> 'Electronic commerce',
    'com065000'				=> 'Electronic publishing',
    'com067000'				=> 'Computers',
    'com069000'				=> 'Online information services',
    'com069010'				=> 'Online information services',
    'com070000'				=> 'User interfaces (Computer systems)',
    'com071000'				=> 'Computer animation',
    'com072000'				=> 'Computer simulation',
    'com073000'				=> 'Speech processing systems',
    'com074000'				=> 'Mobile computing',
    'com076000'				=> 'Computers',
    'com077000'				=> 'Computer software--Mathematics',
    'com078000'				=> 'Presentation graphics software',
    'com079000'				=> 'Computers--Social aspects',
    'com079010'				=> 'Human-computer interaction',
    'com080000'				=> 'Computers--History',
    'com081000'				=> 'Project management--Software',
    'com082000'				=> 'Bioinformatics',
    'com083000'				=> 'Cryptography',
    'com084000'				=> 'Application software',
    'com084010'				=> 'Databases',
    'com084020'				=> 'Electronic mail systems',
    'com085000'				=> 'Technical writing',
    'com087000'				=> 'Digital media',
    'com088000'				=> 'Computers--Administration',
    'com090000'				=> 'Tablet computers',
    'computers/programming languages/javascript' => 'JavaScript (Computer program language)',
    'computers/programming languages'	=> 'Programming languages (Electronic computers)',
    'computers/reference'		=> 'Computers--Reference',
    'juv000000'				=> 'Fiction, Juvenile',
    'fic000000'				=> 'Fiction',
    'fic009000'				=> 'Fantasy fiction',
    'fic014000'				=> 'Historical fiction',
    'fic027000'				=> 'Love stories',
    'occ000000'				=> 'Superstition',
    'occ003000'				=> 'Channeling (Spiritualism)',
    'occ004000'				=> 'Crystals',
    'occ005000'				=> 'Divination',
    'occ006000'				=> 'Dreams',
    'occ007000'				=> 'Extrasensory perception',
    'occ008000'				=> 'Fortune-telling',
    'occ009000'				=> 'Horoscopes',
    'occ010000'				=> 'Meditation',
    'occ011000'				=> 'Mental healing',
    'occ011010'				=> 'Energy medicine',
    'occ011020'				=> 'Spiritual healing',
    'occ014000'				=> 'New Thought',
    'occ015000'				=> 'Numerology',
    'occ016000'				=> 'Occultism',
    'occ017000'				=> 'Palmistry',
    'occ018000'				=> 'Parapsychology',
    'occ019000'				=> 'Inspiration--Religious aspects',
    'occ020000'				=> 'Prophecy',
    'occ022000'				=> 'Immortality',
    'occ023000'				=> 'Supernatural',
    'occ024000'				=> 'Tarot',
    'occ025000'				=> 'Unidentified flying objects',
    'occ026000'				=> 'Witchcraft',
    'occ027000'				=> 'Spiritualism',
    'occ028000'				=> 'Magic',
    'occ031000'				=> 'Controversial literature',
    'occ032000'				=> 'Guides (Spiritualism)',
    'occ034000'				=> 'Near-death experiences',
    'occ035000'				=> 'Astral projection',
    'occ036000'				=> 'Spirituality',
    'occ036030'				=> 'Shamanism',
    'occ036050'				=> 'Goddess religion',
    'occ037000'				=> 'Feng shui',
    'occ039000'				=> 'Hallucinogenic drugs',
    'occ040000'				=> 'Hermetism',
    'occ041000'				=> 'Sex--Religious aspects',
   );

our %booktypes = (
    # Fiction types, by length (definitions are not standardized)
    'micro fiction'	=> 'Micro Fiction',	# Below 100 words
    'micro-fiction'	=> 'Micro Fiction',
    'drabble'		=> 'Drabble',		# 100 words, exactly
    'flash fiction'	=> 'Flash Fiction',	# Below 1000 words
    'short short'	=> 'Flash Fiction',
    'short short story'	=> 'Flash Fiction',
    'short story'	=> 'Short Story',	# Generally 1k-10k words
    'short'		=> 'Short Story',
    'novelette'		=> 'Novelette',		# Generally 7.5k-15k words
    'novella'		=> 'Novella',		# Generally 12k-40k words
    'novel'		=> 'Novel',		# Over 50k words
    'anthology'		=> 'Anthology',		# Multiple novellas or shorter
    'omnibus'		=> 'Omnibus',		# Multiple novels
    'complete works'	=> 'Complete Works',	# Complete collection of all works by an author
    'opera omnia'	=> 'Complete Works',
    # Age categories
    'picture book'	=> 'Picture Book',	# For pre-readers or children ages 0-5
    'early reader'	=> 'Early Reader',	# For ages 5-7
    'chapter book'	=> 'Chapter Book',	# For ages 7-12
    'young-adult novel'	=> 'Young-Adult Novel',	# Subcategory of Novel aimed at ages 12-18
    'ya novel'		=> 'Young-Adult Novel',
    # Non-fiction types
    'academic paper'	=> 'Academic Paper',	# Creditable, peer-reviewed sources
    'almanac'		=> 'Almanac',
    'autobiography'	=> 'Autobiography',
    'biography'		=> 'Biography',
    'book report'	=> 'Book Report',
    'creative nonfiction' => 'Creative Nonfiction', # Flexible imaginings of actual events
    'design document'	=> 'Design Document',
    'diary'		=> 'Diary',
    'dictionary',	=> 'Dictionary',
    'encyclopædia'	=> 'Encyclopedia',
    'encyclopaedia'	=> 'Encyclopedia',
    'encyclopedia'	=> 'Encyclopedia',
    'essay'		=> 'Essay',
    'essay collection'	=> 'Essay Collection',
    'journal'		=> 'Journal',		# Collection of papers, academic or technical, with or without review
    'journalism'	=> 'Journalism',
    'letter'		=> 'Letters',		# Correspondence, singular or collective
    'letters'		=> 'Letters',
    'memoir'		=> 'Memoir',
    'popular science'	=> 'Popular Science',	# Interpretation of science for a general audience
    'reference'		=> 'Reference',		# Includes blueprints, guides, manuals, diagrams,
						# but see also 'Technical Writing' below
    'technical writing'	=> 'Technical Writing',	# Includes 'how-to' books even on nontechnical topics
    'technical'		=> 'Technical Writing',
    'thesaurus'		=> 'Thesaurus',
    'travelogue'	=> 'Travelogue',
    # Other types
    'art'		=> 'Art',		# Collection of artistic images
    'comic book'	=> 'Comic Book',
    'graphic novel'	=> 'Graphic Novel',
    'photography'	=> 'Photography',
    'poetry'		=> 'Poetry',		# One or more structured poems
    'prose poetry'	=> 'Prose',		# One or more unstructured prose works
    'prose'		=> 'Prose',
);

our %dcelements12;
tie %dcelements12, 'Tie::IxHash', (
    "dc:identifier"  => "dc:Identifier",
    "dc:title"       => "dc:Title",
    "dc:creator"     => "dc:Creator",
    "dc:contributor" => "dc:Contributor",
    "dc:subject"     => "dc:Subject",
    "dc:description" => "dc:Description",
    "dc:publisher"   => "dc:Publisher",
    "dc:date"        => "dc:Date",
    "dc:type"        => "dc:Type",
    "dc:format"      => "dc:Format",
    "dc:source"      => "dc:Source",
    "dc:language"    => "dc:Language",
    "dc:relation"    => "dc:Relation",
    "dc:coverage"    => "dc:Coverage",
    "dc:rights"      => "dc:Rights",
    "dc:copyrights"  => "dc:Rights"
    );

our %dcelements20;
tie %dcelements20, 'Tie::IxHash', (
    "dc:identifier"  => "dc:identifier",
    "dc:title"       => "dc:title",
    "dc:creator"     => "dc:creator",
    "dc:contributor" => "dc:contributor",
    "dc:subject"     => "dc:subject",
    "dc:description" => "dc:description",
    "dc:publisher"   => "dc:publisher",
    "dc:date"        => "dc:date",
    "dc:type"        => "dc:type",
    "dc:format"      => "dc:format",
    "dc:source"      => "dc:source",
    "dc:language"    => "dc:language",
    "dc:relation"    => "dc:relation",
    "dc:coverage"    => "dc:coverage",
    "dc:rights"      => "dc:rights",
    "dc:copyrights"  => "dc:rights"
    );

our %lcsubjects = (
    'abolition of capital punishment'	=> 'Capital punishment',
    'abolition of slavery'		=> 'Slavery',
    'abolition'				=> 'Slavery',
    'absent treatment'			=> 'Mental healing',
    'abstract automata'			=> 'Machine theory',
    'abstract machines'			=> 'Machine theory',
    'absurd (philosophy)'		=> 'Absurd (Philosophy)',
    'absurdist (philosophy)'		=> 'Absurd (Philosophy)',
    'absurdist'				=> 'Absurd (Philosophy)',
    'abuse of children'			=> 'Child abuse',
    'accountancy'			=> 'Accounting',
    'accounting'			=> 'Accounting',
    'accounting standards'		=> 'Accounting--Standards',
    'accounting--standards'		=> 'Accounting--Standards',
    'achievement motivation'		=> 'Achievement motivation',
    'aching, tiffany (fictitious character)' => 'Aching, Tiffany (Fictitious character)',
    'aching, tiffany'			=> 'Aching, Tiffany (Fictitious character)',
    'acquisition of corporations'	=> 'Consolidation and merger of corporations',
    'acquisitions and mergers'		=> 'Consolidation and merger of corporations',
    'action research'			=> 'Action research',
    'acts of terrorism'			=> 'Terrorism',
    'ada (computer program language)'	=> 'Ada (Computer program language)',
    'ada'				=> 'Ada (Computer program language)',
    'adding machines'			=> 'Calculators',
    'adding-machines'			=> 'Calculators',
    'adiposity'				=> 'Obesity',
    'administration'			=> 'Management',
    'administrative communication'	=> 'Business communication',
    'ads'				=> 'Advertising',
    'adventure'				=> 'Adventure stories',
    'adventure stories'			=> 'Adventure stories',
    'advertisements'			=> 'Advertising',
    'advertising'			=> 'Advertising',
    'african art'			=> 'Art, African',
    'african american art'		=> 'African American art',
    'african cooking'			=> 'Cooking, African',
    'afro-american art'			=> 'African American art',
    'afterlife'				=> 'Immortality',
    'agents, search'			=> 'Search engines',
    'agoraphobia'			=> 'Agoraphobia',
    'agribusiness'			=> 'Agricultural industries',
    'agricultural industries'		=> 'Agricultural industries',
    'aias (greek mythology)'		=> 'Ajax (Greek mythology)',
    'ajax (greek mythology)'		=> 'Ajax (Greek mythology)',
    'ajax (legendary character)'	=> 'Ajax (Greek mythology)',
    'ajax (web site development technology)' => 'Ajax (Web site development technology)',
    'ajax the greater (greek mythology)' => 'Ajax (Greek mythology)',
    'ajax the greater'			=> 'Ajax (Greek mythology)',
    'algorism'				=> 'Algorithms',
    'algorithmic knowledge discovery'	=> 'Data mining',
    'algorithms'			=> 'Algorithms',
    'allocation of time'		=> 'Time management',
    'amalgamation of corporations'	=> 'Consolidation and merger of corporations',
    'american cooking'			=> 'Cooking, American',
    'americana'				=> 'Americana',
    'androids'				=> 'Androids',
    'animation, computer'		=> 'Computer animation',
    'angelology'			=> 'Angels',
    'angels'				=> 'Angels',
    'angleterre'			=> 'England',
    'anglii͡a'				=> 'England',
    'animals in art'			=> 'Animals in art',
    'antique and classic cars'		=> 'Antique and classic cars',
    'antique cars'			=> 'Antique and classic cars',
    'antiques'				=> 'Antiques',
    'antiques--americana'		=> 'Antiques--Americana',
    'antiques--art'			=> 'Antiques--Art',
    'antiques--baskets'			=> 'Antiques--Baskets',
    'antiques--books'			=> 'Antiques--Books',
    'antiques--bottles'			=> 'Antiques--Bottles',
    'antiques--buttons'			=> 'Antiques--Buttons',
    'antiques--cartoons'		=> 'Antiques--Cartoons',
    'antiques--clocks and watches'	=> 'Antiques--Clocks and watches',
    'antiques--coins'			=> 'Antiques--Coins',
    'antiques--dolls'			=> 'Antiques--Dolls',
    'antiques--figurines'		=> 'Antiques--Figurines',
    'antiques--firearms'		=> 'Antiques--Firearms',
    'antiques--furniture'		=> 'Antiques--Furniture',
    'antiques--glassware'		=> 'Antiques--Glassware',
    'antiques--jewelry'			=> 'Antiques--Jewelry',
    'antiques--kitchen utensils'	=> 'Antiques--Kitchen utensils',
    'antiques--musical instruments'	=> 'Antiques--Musical instruments',
    'antiques--periodicals'		=> 'Antiques--Periodicals',
    'antislavery'			=> 'Slavery',
    'appearance bias'			=> 'Physical-appearance-based bias',
    'appearance discrimination'		=> 'Physical-appearance-based bias',
    'appearance-based bias'		=> 'Physical-appearance-based bias',
    'appearance-based discrimination'	=> 'Physical-appearance-based bias',
    'ai'				=> 'Artificial intelligence',
    'airbrush art'			=> 'Airbrush art',
    'airbrush art--technique'		=> 'Airbrush art',
    'ais'				=> 'Artificial intelligence',
    'alimentation',			=> 'Nutrition',
    'alsatian cooking'			=> 'Cooking, French--Alsatian style',
    'alternate histories'		=> 'Alternative histories (Fiction)',
    'alternate histories (fiction)'	=> 'Alternative histories (Fiction)',
    'alternate history'			=> 'Alternative histories (Fiction)',
    'alternative histories'		=> 'Alternative histories (Fiction)',
    'alternative histories (fiction)'	=> 'Alternative histories (Fiction)',
    'alternative history'		=> 'Alternative histories (Fiction)',
    'american art'			=> 'Art, American',
    'american science fiction and fantasy' => 'Speculative fiction',
    'appetizers'			=> 'Appetizers',
    'application computer programs'	=> 'Application software',
    'application computer software'	=> 'Application software',
    'application software'		=> 'Application software',
    'application software--development'	=> 'Application software--Development',
    'application software--internet'	=> 'Application software--Internet',
    'application software--internet--development' => 'Application software--Internet--Development',
    'applications software'		=> 'Application software',
    'apps (computer software)'		=> 'Application software',
    'apps'				=> 'Application software',
    'ararat, mount (turkey)'		=> 'Ararat, Mount (Turkey)',
    'architecture'			=> 'Architecture',
    'architecture, computer'		=> 'Computer architecture',
    'architecture--history'		=> 'Architecture--History',
    'arithmetic'			=> 'Mathematics',
    'art'				=> 'Art',
    'art and business'			=> 'Art and business',
    'art collections'			=> 'Art collections',
    'art criticism'			=> 'Art criticism',
    'art objects'			=> 'Art objects',
    'art objects--conservation and restoration'
      => 'Art objects--Conservation and restoration',
    'art technique'			=> 'Art--Technique',
    'art, african'			=> 'Art, African',
    'art, african american'		=> 'African American art',
    'art, american'			=> 'Art, American',
    'art, asian'			=> 'Art, Asian',
    'art, asian american'		=> 'Asian American art',
    'art, asiatic'			=> 'Art, Asian',
    'art, australian'			=> 'Art, Australian',
    'art, canadian'			=> 'Art, Canadian',
    'art, caribbean'			=> 'Art, Caribbean',
    'art, conceptual'			=> 'Conceptual art',
    'art, digital'			=> 'Digital art',
    'art, erotic'			=> 'Erotic art',
    'art, european'			=> 'Art, European',
    'art, folk'				=> 'Folk art',
    'art, hispanic american'		=> 'Hispanic American art',
    'art, latin american'		=> 'Art, Latin American',
    'art, middle east'			=> 'Art--Middle East',
    'art, middle eastern'		=> 'Art--Middle East',
    'art, modern'			=> 'Art, Modern',
    'art, modern--europe'		=> 'Art, Modern--Europe',
    'art, oriental'			=> 'Art, Asian',
    'art, performance'			=> 'Performance art',
    'art, russian'			=> 'Art, Russian',
    'art, spanish american'		=> 'Art, Latin American',
    'art, street'			=> 'Street art',
    'art, video'			=> 'Video art',
    'art, wall'				=> 'Street art',
    'art--criticism'			=> 'Art criticism',
    'art--middle east'			=> 'Art--Middle East',
    'art--subjects'			=> 'Art--Themes, motives',
    'art--technique'			=> 'Art--Technique',
    'art--themes, motives'		=> 'Art--Themes, motives',
    'artificial intelligence'		=> 'Artificial intelligence',
    'artificial neural networks'	=> 'Neural networks (Computer science)',
    'artificial thinking'		=> 'Artificial intelligence',
    'artistic technique'		=> 'Art--Technique',
    'artists'				=> 'Artists',
    'artists--biography'		=> 'Artists--Biography',
    'arts--criticism'			=> 'Art criticism',
    'arts--study and teaching'		=> 'Arts--Study and teaching',
    'asian american art'		=> 'Asian American art',
    'asian cookery'			=> 'Cooking, Asian',
    'asian cooking'			=> 'Cooking, Asian',
    'asiatic art'			=> 'Art, Asian',
    'assembler language (computer program language)'	=> 'Assembly languages (Electronic computers)',
    'assembler language (electronic computers)'	=> 'Assembly languages (Electronic computers)',
    'assembler language'		=> 'Assembly languages (Electronic computers)',
    'assembler languages (electronic computers)' => 'Assembly languages (Electronic computers)',
    'assembler languages'		=> 'Assembly languages (Electronic computers)',
    'assembly language (electronic computers)'	=> 'Assembly languages (Electronic computers)',
    'assembly language'			=> 'Assembly languages (Electronic computers)',
    'assembly languages (electronic computers)'	=> 'Assembly languages (Electronic computers)',
    'assembly languages'		=> 'Assembly languages (Electronic computers)',
    'assurance (insurance)'		=> 'Insurance',
    'astral projection'			=> 'Astral projection',
    'astral travel'			=> 'Astral projection',
    'astrology'				=> 'Astrology',
    'astrology, chinese'		=> 'Astrology, Chinese',
    'asynchronous javascript and xml'	=> 'Ajax (Web site development technology)',
    'athletic competitions'		=> 'Sports',
    'athletics'				=> 'Sports',
    'attacks, terrorist'		=> 'Terrorism',
    'auditing'				=> 'Auditing',
    'audits'				=> 'Auditing',
    'augury'				=> 'Divination',
    'austen, jane, 1775-1817'		=> 'Austen, Jane, 1775-1817',
    'austen, jane'			=> 'Austen, Jane, 1775-1817',
    'australian art'			=> 'Art, Australian',
    'authoring (authorship)'		=> 'Authorship',
    'authoring'				=> 'Authorship',
    'authorship'			=> 'Authorship',
    'autobiography'			=> 'Biography',
    'autographs'			=> 'Autographs',
    'automatic computers'		=> 'Computers',
    'automatic data processing equipment' => 'Computers',
    'automatic data processors'		=> 'Computers',
    'automatic drafting'		=> 'Computer graphics',
    'automatic language processing'	=> 'Computational linguistics',
    'automobile industry'		=> 'Automobile industry and trade',
    'automobile industry and trade'	=> 'Automobile industry and trade',
    'automobile collision insurance'	=> 'Automobile insurance',
    'automobile insurance'		=> 'Automobile insurance',
    'automobile liability insurance'	=> 'Automobile insurance',
    'automobiles'			=> 'Automobiles',
    'automotive industry'		=> 'Automobile industry and trade',
    'auvergnat cooking'			=> 'Cooking, French--Auvergne style',
    'auvergne cooking'			=> 'Cooking, French--Auvergne style',
    'b-to-b marketing'			=> 'Industrial marketing',
    'b2b marketing'			=> 'Industrial marketing',
    'babies'				=> 'Infants',
    'baby foods'			=> 'Baby foods',
    'bagdad (iraq)'			=> 'Baghdad (Iraq)',
    'bagdad'				=> 'Baghdad (Iraq)',
    'bagddad (iraq)'			=> 'Baghdad (Iraq)',
    'bagddad'				=> 'Baghdad (Iraq)',
    'baghdad (iraq)'			=> 'Baghdad (Iraq)',
    'baghdad'				=> 'Baghdad (Iraq)',
    'baking bread'			=> 'Cooking (Bread)',
    'baking'				=> 'Baking',
    'bank robberies'			=> 'Bank robberies',
    'banking industry'			=> 'Banks and banking',
    'banking'				=> 'Banks and banking',
    'banks and banking'			=> 'Banks and banking',
    'barbecue cookery'			=> 'Barbecuing',
    'barbecue cooking'			=> 'Barbecuing',
    'barbecuing'			=> 'Barbecuing',
    'barbeque cookery'			=> 'Barbecuing',
    'barbeque cooking'			=> 'Barbecuing',
    'barbequing'			=> 'Barbecuing',
    'bargaining'			=> 'Negotiation',
    'bartending'			=> 'Bartending',
    'basic (computer program language)'	=> 'BASIC (Computer program language)',
    'basic rights'			=> 'Civil rights',
    'baskets'				=> 'Baskets',
    'bavarian cooking'			=> 'Cooking, German--Bavarian style',
    'bbq cooking'			=> 'Barbecuing',
    'beaurocracy'			=> 'Bureaucracy',
    'bedouin'				=> 'Bedouins',
    'bedouins'				=> 'Bedouins',
    'beduin'				=> 'Bedouins',
    'beduins'				=> 'Bedouins',
    'beer'				=> 'Beer',
    'beer--use in cooking'		=> 'Cooking (Beer)',
    "beginner's all-purpose symbolic instruction code"	=> 'BASIC (Computer program language)',
    'behavior in organizations'		=> 'Organizational behavior',
    'beverages'				=> 'Beverages',
    'beverages, non-alcoholic'		=> 'Non-alcoholic beverages',
    'bi-sexuality'			=> 'Bisexuality',
    'bible'				=> 'Bible',
    'big guns'				=> 'Ordnance',
    'bio-informatics'			=> 'Bioinformatics',
    'bio-terrorism'			=> 'Bioterrorism',
    'biography'				=> 'Biography',
    'bioinformatics'			=> 'Bioinformatics',
    'biological informatics'		=> 'Bioinformatics',
    'biological neural networks'	=> 'Neural networks (Neurobiology)',
    'bionics'				=> 'Bionics',
    'biotechnology industries'		=> 'Biotechnology industries',
    'biotechnology'			=> 'Biotechnology',
    'bioterrorism'			=> 'Bioterrorism',
    'bioterrorism--social aspects'	=> 'Bioterrorism--Social aspects',
    'biscuits, english'			=> 'Cookies',
    'bisexuality'			=> 'Bisexuality',
    'blogging'				=> 'Blogs',
    'blogs'				=> 'Blogs',
    'boats'				=> 'Boats',
    'body art'				=> 'Body art',
    'body building'			=> 'Bodybuilding',
    'body care'				=> 'Hygiene',
    'body sculpting'			=> 'Bodybuilding',
    'body sculpting (bodybuilding)'	=> 'Bodybuilding',
    'bodybuilding'			=> 'Bodybuilding',
    'bodysculpting'			=> 'Bodybuilding',
    'bodysculpting (bodybuilding)'	=> 'Bodybuilding',
    'bond issues'			=> 'Bonds',
    'bonds'				=> 'Bonds',
    'bookkeeping'			=> 'Bookkeeping',
    'books'				=> 'Books',
    'books--appraisal'			=> 'Criticism',
    'bottles'				=> 'Bottles',
    'bread'				=> 'Bread',
    'bread--use in cooking'		=> 'Cooking (Bread)',
    'breads'				=> 'Bread',
    'breakfasts'			=> 'Breakfasts',
    'breton cooking'			=> 'Cooking, French--Brittany style',
    'bric-a-brac'			=> 'Art objects',
    'brittany cooking'			=> 'Cooking, French--Brittany style',
    'broadband communication systems'	=> 'Broadband communication systems',
    'browsers (computer programs)'	=> 'Browsers (Computer programs)',
    'brunches'				=> 'Brunches',
    'budget'				=> 'Budget',
    'budgeting'				=> 'Budget',
    'budgets, family'			=> 'Budgets, Personal',
    'budgets, personal'			=> 'Budgets, Personal',
    'budgets, time'			=> 'Time management',
    'bureaucracy'			=> 'Bureaucracy',
    'burgundy cooking'			=> 'Cooking, French--Burgundy style',
    'business'				=> 'Commerce',
    'business administration'		=> 'Industrial management',
    'business and art'			=> 'Art and business',
    'business coaching'			=> 'Executive coaching',
    'business combinations'		=> 'Consolidation and merger of corporations',
    'business communication'		=> 'Business communication',
    'business data interchange, electronic' => 'Electronic data interchange',
    'business development'		=> 'Business--Development',
    'business education'		=> 'Business education',
    'business enterprises'		=> 'Business enterprises',
    'business enterprises, home'	=> 'Home-based businesses',
    'business enterprises, international' => 'International business enterprises',
    'business enterprises--environmental aspects' =>
      'Business enterprises--Environmental aspects',
    'business enterprises--management'	=> 'Industrial management',
    'business espionage'		=> 'Business intelligence',
    'business ethics'			=> 'Business ethics',
    'business etiquette'		=> 'Business etiquette',
    'business finance'			=> 'Corporations--Finance',
    'business forecasting'		=> 'Business forecasting',
    'business forecasts'		=> 'Business forecasting',
    'business graphics software'	=> 'Presentation graphics software',
    'business history'			=> 'Commerce--History',
    'business intelligence'		=> 'Business intelligence',
    'business law'			=> 'Commercial law',
    'business machines'			=> 'Office equipment and supplies',
    'business management'		=> 'Industrial management',
    'business math'			=> 'Business mathematics',
    'business mathematics'		=> 'Business mathematics',
    'business meetings'			=> 'Business meetings',
    'business mergers'			=> 'Consolidation and merger of corporations',
    'business organizations'		=> 'Business enterprises',
    'business presentation software'	=> 'Presentation graphics software',
    'business starts'			=> 'New business enterprises',
    'business statistics'		=> 'Commercial statistics',
    'business to business marketing'	=> 'Industrial marketing',
    'business training'			=> 'Business--Training',
    'business writing'			=> 'Business writing',
    'business--development'		=> 'Business--Development',
    'business--forecasting'		=> 'Business forecasting',
    'business--government policy'	=> 'Industrial policy',
    'business--public relations'	=> 'Public relations',
    'business--reference books'		=> 'Business--Reference books',
    'business--statistical methods'	=> 'Commercial statistics',
    'business--statistics'		=> 'Commercial statistics',
    'business--study and teaching'	=> 'Business education',
    'business--training'		=> 'Business--Training',
    'business-to-business marketing'	=> 'Industrial marketing',
    'businesses'			=> 'Business enterprises',
    'businesses, home'			=> 'Home-based businesses',
    'businesses, small'			=> 'Small business',
    'businesswomen'			=> 'Businesswomen',
    'buttons'				=> 'Buttons',
    'buyer behavior'			=> 'Consumer behavior',
    "buyers' guides"			=> "Buyers' guides",
    'buying'				=> 'Purchasing',
    'buyouts, corporate'		=> 'Consolidation and merger of corporations',
    'c (computer program language)'	=> 'C (Computer program language)',
    'c plus plus'			=> 'C++ (Computer program language)',
    'c# (computer program language)'	=> 'C# (Computer program language)',
    'c++ (computer program language)'	=> 'C++ (Computer program language)',
    'c++'				=> 'C++ (Computer program language)',
    'c-sharp (computer program language)' => 'C# (Computer program language)',
    'cad'				=> 'Computer-aided design',
    'cad/cam systems'			=> 'CAD/CAM systems',
    'cajan cooking'			=> 'Cooking, Cajun',
    'cajun cooking'			=> 'Cooking, Cajun',
    'cake'				=> 'Cake',
    'cakes'				=> 'Cake',
    'calculating machines'		=> 'Calculators',
    'calculating-machines'		=> 'Calculators',
    'calculators'			=> 'Calculators',
    'california cooking'		=> 'Cooking, American--California style',
    'call options'			=> 'Options (Finance)',
    'calligraphy'			=> 'Calligraphy',
    'calligraphy--technique'		=> 'Calligraphy--Technique',
    'calls (finance)'			=> 'Options (Finance)',
    'caloric content of food'		=> 'Food--Caloric content',
    'caloric content of foods'		=> 'Food--Caloric content',
    'calories (food)'			=> 'Food--Caloric content',
    'cambistry'				=> 'Foreign exchange',
    'camellia sinensis'			=> 'Tea',
    'camellia thea'			=> 'Tea',
    'camellia theifera'			=> 'Tea',
    'cameralistics'			=> 'Finance, Public',
    'camp cooking'			=> 'Outdoor cooking',
    'campfire cooking'			=> 'Outdoor cooking',
    'canadian art'			=> 'Art, Canadian',
    'canadian cooking'			=> 'Cooking, Canadian',
    'canapes'				=> 'Appetizers',
    'canapés'				=> 'Appetizers',
    'cancer'				=> 'Cancer',
    'cancer--nutritional aspects'	=> 'Cancer--Nutritional aspects',
    'cancers'				=> 'Cancer',
    'canning and preserving'		=> 'Canning and preserving',
    'cannon'				=> 'Ordnance',
    'cannons'				=> 'Ordnance',
    'capital equipment'			=> 'Industrial equipment',
    'capital goods'			=> 'Industrial equipment',
    'capital punishment'		=> 'Capital punishment',
    'capital punishment, abolition of'	=> 'Capital punishment',
    'capital, intellectual'		=> 'Intellectual capital',
    'capital, knowledge'		=> 'Intellectual capital',
    'carcinoma'				=> 'Cancer',
    'careers'				=> 'Occupations',
    'caribbean art'			=> 'Art, Caribbean',
    'caribbean cooking'			=> 'Cooking, Caribbean',
    'caricatures and cartoons'		=> 'Caricatures and cartoons',
    'cars (automobiles)'		=> 'Automobiles',
    'cars'				=> 'Automobiles',
    'cars, antique'			=> 'Antique and classic cars',
    'cars, classic'			=> 'Antique and classic cars',
    'cars, vintage'			=> 'Antique and classic cars',
    'cartooning'			=> 'Cartooning',
    'cartooning--technique'		=> 'Cartooning',
    'cartoons'				=> 'Caricatures and cartoons',
    'carvings'				=> 'Sculpture',
    'case studies'			=> 'Case studies',
    'casserole cookery'			=> 'Casserole cooking',
    'casserole cooking'			=> 'Casserole cooking',
    'casualty insurance'		=> 'Casualty insurance',
    'cats'				=> 'Cats',
    'cds'	       			=> 'Compact discs',
    'ceramic art'			=> 'Pottery',
    'ceramics (art)'			=> 'Pottery',
    'ceramics'				=> 'Pottery',
    'certification'			=> 'Certification',
    'change, organizational'		=> 'Organizational change',
    'channeling (spiritualism)'		=> 'Channeling (Spiritualism)',
    'channelling (spiritualism)'	=> 'Channeling (Spiritualism)',
    'cheirognomy'			=> 'Palmistry',
    'cheiromancy'			=> 'Palmistry',
    'cheirosophy'			=> 'Palmistry',
    'cherubim'				=> 'Angels',
    'cherubs (spirits)'			=> 'Angels',
    'cherubs'				=> 'Angels',
    'child abuse'			=> 'Child abuse',
    'child maltreatment'		=> 'Child abuse',
    'child molestation'			=> 'Child sexual abuse',
    'child molesting'			=> 'Child sexual abuse',
    'child neglect'			=> 'Child abuse',
    'child sexual abuse'		=> 'Child sexual abuse',
    'children'				=> 'Children',
    'children--abuse of'		=> 'Child abuse',
    'chinaware'				=> 'Pottery',
    'chinese astrology'			=> 'Astrology, Chinese',
    'chinese cooking'			=> 'Cooking, Chinese',
    'chinese historical fiction'	=> 'Historical fiction, Chinese',
    'chirognomy'			=> 'Palmistry',
    'chiromancy'			=> 'Palmistry',
    'chirosophy'			=> 'Palmistry',
    'chocolate'				=> 'Chocolate',
    'chocolate--use in cooking'		=> 'Cooking (Chocolate)',
    # 'chowders' could map to either 'Soups' or 'Stews'
    'christianity'			=> 'Christianity',
    'cipher stories'			=> 'Code and cipher stories',
    'ciphers'				=> 'Ciphers',
    'ciphers--fiction'			=> 'Code and cipher stories',
    'ciphers--juvenile fiction'		=> 'Code and cipher stories',
    'cities and towns'			=> 'Cities and towns',
    'cities and towns--economic aspects' => 'Urban economics',
    'cities'				=> 'Cities and towns',
    'cities, imaginary'			=> 'Imaginary places',
    'city economics'			=> 'Urban economics',
    'city of london (england)'		=> 'City of London (England)',
    'civil liberties'			=> 'Civil rights',
    'civil resistance'			=> 'Government, Resistance to',
    'civil rights'			=> 'Civil rights',
    'class distinction'			=> 'Social classes',
    'classes, social'			=> 'Social classes',
    'classic automobiles'		=> 'Antique and classic cars',
    'classic cars'			=> 'Antique and classic cars',
    'cleanliness'			=> 'Hygiene',
    'climate science'			=> 'Climatology',
    'climate'				=> 'Weather',
    'climate, workplace'		=> 'Work environment',
    'climatology'			=> 'Climatology',
    'clinical informatics'		=> 'Medical informatics',
    'clinical sciences'			=> 'Medicine',
    'clocks and watches'		=> 'Clocks and watches',
    'clocks'				=> 'Clocks and watches',
    'clones of macintosh computers'	=> 'Macintosh-compatible computers',
    'coaching, business'		=> 'Executive coaching',
    'coaching, executive'		=> 'Executive coaching',
    'cobol (computer program language)'	=> 'COBOL (Computer program language)',
    'cobol'				=> 'COBOL (Computer program language)',
    'code and cipher stories'		=> 'Code and cipher stories',
    'code stories'			=> 'Code and cipher stories',
    'codes'				=> 'Ciphers',
    'coffea arabica'			=> 'Coffee',
    'coffea'				=> 'Coffee',
    'coffee'				=> 'Coffee',
    'coffee--use in cooking'		=> 'Cooking (Coffee)',
    'cognitive psychology'		=> 'Cognitive psychology',
    'coins'				=> 'Coins',
    'cold war'				=> 'Cold War',
    'collectables'			=> 'Collectibles',
    'collectibles'			=> 'Collectibles',
    'collectibles, political'		=> 'Political collectibles',
    'collectibles--popular culture'	=> 'Collectibles--Popular culture',
    'collision insurance, automobile'	=> 'Automobile insurance',
    'color in art'			=> 'Color in art',
    'colors in art'			=> 'Color in art',
    'comic book heroes'			=> 'Superheroes',
    'comic books'			=> 'Comic books, strips, etc',
    'comic books, strips, etc'		=> 'Comic books, strips, etc',
    'comic strips'			=> 'Comic books, strips, etc',
    'comics'				=> 'Comic books, strips, etc',
    'coming of age'			=> 'Coming of age',
    'command of troops'			=> 'Command of troops',
    'command of troops--case studies'	=> 'Command of troops--Case studies',
    'commerce'				=> 'Commerce',
    'commerce--history'			=> 'Commerce--History',
    'commerce--statistical methods'	=> 'Commercial statistics',
    'commerce--statistics'		=> 'Commercial statistics',
    'commercial accounting'		=> 'Accounting',
    'commercial education'		=> 'Business education',
    'commercial ethics'			=> 'Business ethics',
    'commercial goods'			=> 'Commercial products',
    'commercial law'			=> 'Commercial law',
    'commercial policy'			=> 'Commercial policy',
    'commercial products'		=> 'Commercial products',
    'commercial property'		=> 'Commercial real estate',
    'commercial real estate'		=> 'Commercial real estate',
    'commercial real property'		=> 'Commercial real estate',
    'commercial space (real estate)'	=> 'Commercial real estate',
    'commercial space'			=> 'Commercial real estate',
    'commercial speech'			=> 'Advertising',
    'commercial statistics'		=> 'Commercial statistics',
    'commercial trade'			=> 'Commerce',
    'commodities exchange'		=> 'Commodity exchanges',
    'commodities exchanges'		=> 'Commodity exchanges',
    'commodities'			=> 'Commercial products',
    'commodity exchanges'		=> 'Commodity exchanges',
    'commodity markets'			=> 'Commodity exchanges',
    'common business-oriented language'	=> 'COBOL (Computer program language)',
    'common shares'			=> 'Stocks',
    'common stocks'			=> 'Stocks',
    'communication and traffic'		=> 'Communication and traffic',
    'communication systems, computer'	=> 'Computer networks',
    'communication systems, wireless'	=> 'Wireless communication systems',
    'communication theory'		=> 'Information theory',
    'communication, administrative'	=> 'Business communication',
    'communication, business'		=> 'Business communication',
    'communication, industrial'		=> 'Business communication',
    'communications industries'		=> 'Communication and traffic',
    'community health'			=> 'Public health',
    'compact discs'			=> 'Compact discs',
    'compact disks'			=> 'Compact discs',
    'companies'				=> 'Business enterprises',
    'comparative economic systems'	=> 'Comparative economics',
    'comparative economics'		=> 'Comparative economics',
    'compatible computers, macintosh'	=> 'Macintosh-compatible computers',
    'competitive intelligence'		=> 'Business intelligence',
    'compilers (computer programs)'	=> 'Compilers (Computer programs)',
    'compilers'				=> 'Compilers (Computer programs)',
    'compiling programs'		=> 'Compilers (Computer programs)',
    'computer graphics'			=> 'Computer graphics',
    "computers--buyers' guides"		=> "Computers--Buyers' guides",
    'competition, international'	=> 'Competition, International',
    'comprehensive health planning'	=> 'Health planning',
    'computational linguistics'		=> 'Computational linguistics',
    'computer aided design'		=> 'Computer-aided design',
    'computer aided manufacturing systems' => 'CAD/CAM systems',
    'computer animation'		=> 'Computer animation',
    'computer architecture'		=> 'Computer architecture',
    'computer assisted design'		=> 'Computer-aided design',
    'computer assisted animation'	=> 'Computer animation',
    'computer assisted filmmaking'	=> 'Computer animation',
    'computer code, malicious'		=> 'Malware (Computer software)',
    'computer communication systems'	=> 'Computer networks',
    'computer crimes'			=> 'Computer crimes',
    'computer engineering'		=> 'Computer engineering',
    'computer game programming'		=> 'Computer games--Programming',
    'computer games'			=> 'Computer games',
    'computer games--programming'	=> 'Computer games--Programming',
    'computer hardware'			=> 'Computers',
    'computer history'			=> 'Computers--History',
    'computer industry'			=> 'Computer industry',
    'computer languages'		=> 'Programming languages (Electronic computers)',
    'computer literacy'			=> 'Computer literacy',
    'computer modeling'			=> 'Computer simulation',
    'computer models'			=> 'Computer simulation',
    'computer network protocols'	=> 'Computer network protocols',
    'computer network security'		=> 'Computer networks--Security measures',
    'computer networks'			=> 'Computer networks',
    'computer networks--security measures' => 'Computer networks--Security measures',
    'computer operating systems'	=> 'Operating systems (Computers)',
    'computer peripherals'		=> 'Computer peripherals',
    'computer privacy'			=> 'Computer security',
    'computer program languages'	=> 'Programming languages (Electronic computers)',
    'computer programming languages'	=> 'Programming languages (Electronic computers)',
    'computer programming'		=> 'Computer programming',
    'computer programming--algorithms'	=> 'Computer programming--Algorithms',
    'computer science'			=> 'Computer science',
    'computer security'			=> 'Computer security',
    'computer simulation'		=> 'Computer simulation',
    'computer software'			=> 'Computer software',
    'computer software--development'	=> 'Computer software--Development',
    'computer software--education'	=> 'Computer software--Education',
    'computer software--mathematics'	=> 'Computer software--Mathematics',
    'computer software--quality assurance' => 'Computer software--Quality assurance',
    'computer system security'		=> 'Computer security',
    'computer systems--security measures' => 'Computer security',
    'computer systems--security'	=> 'Computer security',
    'computer technicians'		=> 'Computer technicians',
    'computer technicians--certification--study guides' =>
      'Computer technicians--Certification--Study guides',
    'computer technologists'		=> 'Computer technicians',
    'computer vision'			=> 'Computer vision',
    'computer-aided design'		=> 'Computer-aided design',
    'computer-aided manufacturing systems' => 'CAD/CAM systems',
    'computer-assisted design'		=> 'Computer-aided design',
    'computer-assisted animation'	=> 'Computer animation',
    'computer-assisted filmmaking'	=> 'Computer animation',
    'computer-generated animation'	=> 'Computer animation',
    'computer-human interaction'	=> 'Human-computer interaction',
    'computers'				=> 'Computers',
    'computers, mechanical'		=> 'Calculators',
    'computers--administration'		=> 'Computers--Administration',
    'computers--design and construction' => 'Computer engineering',
    'computers--history'		=> 'Computers--History',
    'computers--operating systems'	=> 'Operating systems (Computers)',
    'computers--programming'		=> 'Computer programming',
    'computers--reference'		=> 'Computers--Reference',
    'computers--security measures'	=> 'Computer security',
    'computers--security'		=> 'Computer security',
    'computers--social aspects'		=> 'Computers--Social aspects',
    'computing history'			=> 'Computers--History',
    'computing machines'		=> 'Computers',
    'concatenation, file (statistics)'	=> 'Statistical matching',
    'concept art'			=> 'Conceptual art',
    'conceptual art'			=> 'Conceptual art',
    'condiments'			=> 'Condiments',
    'confectionary'			=> 'Confectionery',
    'confectionery'			=> 'Confectionery',
    'confections'			=> 'Confectionery',
    'confederate cooking'		=> 'Cooking, American--Southern style',
    'conflict control'			=> 'Conflict management',
    'conflict management'		=> 'Conflict management',
    'conflict resolution'		=> 'Conflict management',
    'consciousness'			=> 'Consciousness',
    'consciousness-expanding drugs'	=> 'Hallucinogenic drugs',
    'conservation of art objects'       => 'Art objects--Conservation and restoration',
    'consolidation and merger of corporations' => 'Consolidation and merger of corporations',
    'conspiracy'			=> 'Conspiracy',
    'constitutional rights'		=> 'Civil rights',
    'consumer advertising'		=> 'Advertising',
    'consumer behavior'			=> 'Consumer behavior',
    'consumer goods--marketing'		=> 'Marketing',
    'contract services'			=> 'Contracting out',
    'contracting for services'		=> 'Contracting out',
    'contracting out'			=> 'Contracting out',
    'contractions (topology)'		=> 'Contractions (Topology)',
    'controversial literature'		=> 'Controversial literature',
    'convenience cooking'		=> 'Quick and easy cooking',
    'cookery (appetizers)'		=> 'Appetizers',
    'cookery (baby foods)'		=> 'Baby foods',
    'cookery (beer)'			=> 'Cooking (Beer)',
    'cookery (bread)'			=> 'Cooking (Bread)',
    'cookery (chocolate)'		=> 'Cooking (Chocolate)',
    'cookery (coffee)'			=> 'Cooking (Coffee)',
    'cookery (entrées)'			=> 'Entrées (Cooking)',
    'cookery (garnishes)'		=> 'Garnishes (Cooking)',
    'cookery (herbs)'			=> 'Cooking (Herbs)',
    'cookery (liquors)'			=> 'Cooking (Liquors)',
    'cookery (spices)'			=> 'Cooking (Spices)',
    'cookery (tea)'			=> 'Cooking (Tea)',
    'cookery for one'			=> 'Cooking for one',
    'cookery'				=> 'Cooking',
    'cookery, african'			=> 'Cooking, African',
    'cookery, american'			=> 'Cooking, American',
    'cookery, asian'			=> 'Cooking, Asian',
    'cookery, cajan'			=> 'Cooking, Cajun',
    'cookery, cajun'			=> 'Cooking, Cajun',
    'cookery, canadian'			=> 'Cooking, Canadian',
    'cookery, caribbean'		=> 'Cooking, Caribbean',
    'cookery, chinese'			=> 'Cooking, Chinese',
    'cookery, english'			=> 'Cooking, English',
    'cookery, european'			=> 'Cooking, European',
    'cookery, french'			=> 'Cooking, French',
    'cookery, french-canadian'		=> 'Cooking, French-Canadian',
    'cookery, german'			=> 'Cooking, German',
    'cookery, greek'			=> 'Cooking, Greek',
    'cookery, latin american'		=> 'Cooking, Latin American',
    'cookery, oriental'			=> 'Cooking, Asian',
    'cookery, provencal'		=> 'Cooking, French--Provençal style',
    'cookery, provençal'		=> 'Cooking, French--Provençal style',
    'cookery, scottish'			=> 'Cooking, Scottish',
    'cookery, welsh'			=> 'Cooking, Welsh',
    'cookery, west indian'		=> 'Cooking, West Indian',
    'cookery--herbs'			=> 'Cooking (Herbs)',
    'cookery--history'			=> 'Cooking--History',
    'cookies (computer science)'	=> 'Cookies (Computer science)',
    'cookies'				=> 'Cookies',
    'cooking (appetizers)'		=> 'Appetizers',
    'cooking (beer)'			=> 'Cooking (Beer)',
    'cooking (bread)'			=> 'Cooking (Bread)',
    'cooking (chocolate)'		=> 'Cooking (Chocolate)',
    'cooking (coffee)'			=> 'Cooking (Coffee)',
    'cooking (entrées)'			=> 'Entrées (Cooking)',
    'cooking (garnishes)'		=> 'Garnishes (Cooking)',
    'cooking (herbs)'			=> 'Cooking (Herbs)',
    'cooking (liquors)'			=> 'Cooking (Liquors)',
    'cooking (spices)'			=> 'Cooking (Spices)',
    'cooking (spirits)'			=> 'Cooking (Liquors)',
    'cooking (spirits, alcoholic)'	=> 'Cooking (Liquors)',
    'cooking (tea)'			=> 'Cooking (Tea)',
    'cooking bread'			=> 'Cooking (Bread)',
    'cooking for one'			=> 'Cooking for one',
    'cooking for large numbers'		=> 'Quantity cooking',
    'cooking for many people'		=> 'Quantity cooking',
    'cooking history'			=> 'Cooking--History',
    'cooking utensils'			=> 'Kitchen utensils',
    'cooking with beer'			=> 'Cooking (Beer)',
    'cooking with bread'		=> 'Cooking (Bread)',
    'cooking with chocolate'		=> 'Cooking (Chocolate)',
    'cooking with coffee'		=> 'Cooking (Coffee)',
    'cooking with herbs'		=> 'Cooking (Herbs)',
    'cooking with liquors'		=> 'Cooking (Liquors)',
    'cooking with spices'		=> 'Cooking (Spices)',
    'cooking with tea'			=> 'Cooking (Tea)',
    'cooking'				=> 'Cooking',
    'cooking, african'			=> 'Cooking, African',
    'cooking, american'			=> 'Cooking, American',
    'cooking, american--california style'	=> 'Cooking, American--California style',
    'cooking, american--confederate style'	=> 'Cooking, American--Southern style',
    'cooking, american--middle atlantic states'	=> 'Cooking, American--Middle Atlantic States',
    'cooking, american--middle western style'	=> 'Cooking, American--Midwestern style',
    'cooking, american--midwestern style'	=> 'Cooking, American--Midwestern style',
    'cooking, american--new england style'	=> 'Cooking, American--New England style',
    'cooking, american--northwestern states'	=> 'Cooking, American--Northwestern States',
    'cooking, american--southern style'	=> 'Cooking, American--Southern style',
    'cooking, american--southwestern style'	=> 'Cooking, American--Southwestern style',
    'cooking, american--western style'	=> 'Cooking, American--Western style',
    'cooking, alsatian'			=> 'Cooking, French--Alsatian style',
    'cooking, asian'			=> 'Cooking, Asian',
    'cooking, auvergnat'		=> 'Cooking, French--Auvergne style',
    'cooking, auvergne'			=> 'Cooking, French--Auvergne style',
    'cooking, bavarian'			=> 'Cooking, German--Bavarian style',
    'cooking, breton'			=> 'Cooking, French--Brittany style',
    'cooking, brittany'			=> 'Cooking, French--Brittany style',
    'cooking, burgundy'			=> 'Cooking, French--Burgundy style',
    'cooking, cajan'			=> 'Cooking, Cajun',
    'cooking, cajun'			=> 'Cooking, Cajun',
    'cooking, california'		=> 'Cooking, American--California style',
    'cooking, canadian'			=> 'Cooking, Canadian',
    'cooking, caribbean'		=> 'Cooking, Caribbean',
    'cooking, central american and south american'	=> 'Cooking, Latin American',
    'cooking, central and south american'	=> 'Cooking, Latin American',
    'cooking, chinese'			=> 'Cooking, Chinese',
    'cooking, confederate style'	=> 'Cooking, American--Southern style',
    'cooking, confederate'		=> 'Cooking, American--Southern style',
    'cooking, cornish'			=> 'Cooking, English--Cornish style',
    'cooking, corsican'			=> 'Cooking, French--Corsican style',
    'cooking, creole'			=> 'Cooking, Creole',
    'cooking, cretan'			=> 'Cooking, Greek--Cretan style',
    'cooking, devon'			=> 'Cooking, English--Devon style',
    'cooking, devonshire'		=> 'Cooking, English--Devon style',
    'cooking, english'			=> 'Cooking, English',
    'cooking, english--cornish style'	=> 'Cooking, English--Cornish style',
    'cooking, english--devon style'	=> 'Cooking, English--Devon style',
    'cooking, european'			=> 'Cooking, European',
    'cooking, french'			=> 'Cooking, French',
    'cooking, french--alsatian style'	=> 'Cooking, French--Alsatian style',
    'cooking, french--auvergne style'	=> 'Cooking, French--Auvergne style',
    'cooking, french--brittany style'	=> 'Cooking, French--Brittany style',
    'cooking, french--burgundy style'	=> 'Cooking, French--Burgundy style',
    'cooking, french--corsican style'	=> 'Cooking, French--Corsican style',
    'cooking, french--gascony style'	=> 'Cooking, French--Gascony style',
    'cooking, french--lorraine style'	=> 'Cooking, French--Lorraine style',
    'cooking, french--normandy style'	=> 'Cooking, French--Normandy style',
    'cooking, french--provencal style'	=> 'Cooking, French--Provençal style',
    'cooking, french--provençal style'	=> 'Cooking, French--Provençal style',
    'cooking, french-canadian'		=> 'Cooking, French-Canadian',
    'cooking, gascon'			=> 'Cooking, French--Gascony style',
    'cooking, gascony'			=> 'Cooking, French--Gascony style',
    'cooking, german'			=> 'Cooking, German',
    'cooking, german--bavarian style'	=> 'Cooking, German--Bavarian style',
    'cooking, german--schleswig-holstein style'	=> 'Cooking, German--Schleswig-Holstein style',
    'cooking, german--southern style'	=> 'Cooking, German--Southern style',
    'cooking, german--westphalian style'	=> 'Cooking, German--Westphalian style',
    'cooking, greek'			=> 'Cooking, Greek',
    'cooking, greek--cretan style'	=> 'Cooking, Greek--Cretan style',
    'cooking, latin american'		=> 'Cooking, Latin American',
    'cooking, lorraine'			=> 'Cooking, French--Lorraine style',
    'cooking, microwave'		=> 'Microwave cooking',
    'cooking, midwestern style'		=> 'Cooking, American--Midwestern style',
    'cooking, midwestern'		=> 'Cooking, American--Midwestern style',
    'cooking, new england style'	=> 'Cooking, American--New England style',
    'cooking, new england'		=> 'Cooking, American--New England style',
    'cooking, norman'			=> 'Cooking, French--Normandy style',
    'cooking, normandy'			=> 'Cooking, French--Normandy style',
    'cooking, northwestern states'	=> 'Cooking, American--Northwestern States',
    'cooking, oriental'			=> 'Cooking, Asian',
    'cooking, provencal'		=> 'Cooking, French--Provençal style',
    'cooking, provençal'		=> 'Cooking, French--Provençal style',
    'cooking, schleswig-holstein'	=> 'Cooking, German--Schleswig-Holstein style',
    'cooking, scottish'			=> 'Cooking, Scottish',
    'cooking, southern (united states)'	=> 'Cooking, American--Southern style',
    'cooking, southern (germany)'	=> 'Cooking, German--Southern style',
    'cooking, southwestern (united states)'	=> 'Cooking, American--Southwestern style',
    'cooking, welsh'			=> 'Cooking, Welsh',
    'cooking, west indian'		=> 'Cooking, West Indian',
    'cooking, western (united states)'	=> 'Cooking, American--Western style',
    'cooking, westphalian'		=> 'Cooking, German--Westphalian style',
    'cooking--herbs'			=> 'Cooking (Herbs)',
    'cooking--history'			=> 'Cooking--History',
    'cornish cooking'			=> 'Cooking, English--Cornish style',
    'corporate acquisitions'		=> 'Consolidation and merger of corporations',
    'corporate buyouts'			=> 'Consolidation and merger of corporations',
    'corporate coaching'		=> 'Executive coaching',
    'corporate espionage'		=> 'Business intelligence',
    'corporate ethics'			=> 'Business ethics',
    'corporate finance'			=> 'Corporations--Finance',
    'corporate financial management'	=> 'Corporations--Finance',
    'corporate governance'		=> 'Corporate governance',
    'corporate income tax'		=> 'Corporations--Taxation',
    'corporate income taxes'		=> 'Corporations--Taxation',
    'corporate intelligence'		=> 'Business intelligence',
    'corporate management'		=> 'Industrial management',
    'corporate mergers'			=> 'Consolidation and merger of corporations',
    'corporate power'			=> 'Corporate power',
    'corporate takeovers'		=> 'Consolidation and merger of corporations',
    'corporate tax'			=> 'Corporations--Taxation',
    'corporate taxes'			=> 'Corporations--Taxation',
    'corporation ethics'		=> 'Business ethics',
    'corporation finance'		=> 'Corporations--Finance',
    'corporation income tax'		=> 'Corporations--Taxation',
    'corporation income taxes'		=> 'Corporations--Taxation',
    'corporation tax'			=> 'Corporations--Taxation',
    'corporation taxes'			=> 'Corporations--Taxation',
    'corporations'			=> 'Corporations',
    'corporations, federal'		=> 'Corporations, Government',
    'corporations, government'		=> 'Corporations, Government',
    'corporations, international'	=> 'International business enterprises',
    'corporations, nonprofit'		=> 'Nonprofit organizations',
    'corporations, religious'		=> 'Corporations, Religious',
    'corporations--consolidation'	=> 'Consolidation and merger of corporations',
    'corporations--finance'		=> 'Corporations--Finance',
    'corporations--management'		=> 'Industrial management',
    'corporations--mergers'		=> 'Consolidation and merger of corporations',
    'corporations--taxation'		=> 'Corporations--Taxation',
    'corpulence'			=> 'Obesity',
    'correspondence'			=> 'Letters',
    'corrupt practices'			=> 'Corruption',
    'corruption'			=> 'Corruption',
    'corsican cooking'			=> 'Cooking, French--Corsican style',
    'county parks'			=> 'Parks',
    'courting'				=> 'Courtship',
    'courtship'				=> 'Courtship',
    'courtship--fiction'		=> 'Courtship--Fiction',
    'coverage, insurance'		=> 'Insurance',
    'creole cooking'			=> 'Cooking, Creole',
    'cretan cooking'			=> 'Cooking, Greek--Cretan style',
    'criminals'				=> 'Criminals',
    'criminals--biography'		=> 'Criminals--Biography',
    'criticism'				=> 'Criticism',
    'crockery'				=> 'Pottery',
    'crockett, david, 1786-1836'	=> 'Crockett, Davy, 1786-1836',
    'crockett, davy, 1786-1836'		=> 'Crockett, Davy, 1786-1836',
    'cruelty to children'		=> 'Child abuse',
    'cryptanalysis'			=> 'Cryptography',
    'cryptogram stories'		=> 'Code and cipher stories',
    'cryptography'			=> 'Cryptography',
    'cryptography--fiction'		=> 'Code and cipher stories',
    'cryptography--juvenile fiction'	=> 'Code and cipher stories',
    'cryptology'			=> 'Cryptography',
    'crystals'				=> 'Crystals',
    'cuisine'				=> 'Cooking',
    'culture and politics'		=> 'Politics and culture',
    'culture conflict'			=> 'Culture conflict',
    'culture, popular'			=> 'Popular culture',
    'culture--political aspects'	=> 'Politics and culture',
    'currency exchange'			=> 'Foreign exchange',
    'currency'				=> 'Money',
    'curricula vitae'			=> 'Résumés (Employment)',
    'customer relations'		=> 'Customer relations',
    'cyber casting'			=> 'Webcasting',
    'cyber commerce'			=> 'Electronic commerce',
    'cyber crime'			=> 'Computer crimes',
    'cybercasting'			=> 'Webcasting',
    'cybercommerce'			=> 'Electronic commerce',
    'cybercrime'			=> 'Computer crimes',
    'cybernetics'			=> 'Cybernetics',
    'cyborg'				=> 'Cyborgs',
    'cyborgs'				=> 'Cyborgs',
    'c♯ (computer program language)'	=> 'C# (Computer program language)',
    'daniels, kate (fictitious character)'	=> 'Daniels, Kate (Fictitious character)',
    'daniels, kate--fiction'		=> 'Daniels, Kate (Fictitious character)',
    'data banks'			=> 'Databases',
    'data bases'			=> 'Databases',
    'data matching (statistics)'	=> 'Statistical matching',
    'data matching'			=> 'Statistical matching',
    'data merging (statistics)'		=> 'Statistical matching',
    'data merging'			=> 'Statistical matching',
    'data mining'			=> 'Data mining',
    'data networks'			=> 'Computer networks',
    'data networks, computer'		=> 'Computer networks',
    'data processing equipment'		=> 'Computers',
    'data processing'			=> 'Data processing',
    'data communication systems'	=> 'Data transmission systems',
    'data transmission systems'		=> 'Data transmission systems',
    'data transmission systems, broadband' => 'Broadband communication systems',
    'data transmission systems, wideband' => 'Broadband communication systems',
    'data transmission systems, wireless' => 'Wireless communication systems',
    'data warehousing'			=> 'Data warehousing',
    'databanks'				=> 'Databases',
    'database systems'			=> 'Databases',
    'databases'				=> 'Databases',
    'datamining'			=> 'Data mining',
    'death (personification)'		=> 'Death (Personification)',
    'death penalty'			=> 'Capital punishment',
    'death sentence'			=> 'Capital punishment',
    'death'				=> 'Death',
    'death--philosophy'			=> 'Death',
    'debentures'			=> 'Bonds',
    'debian (computer system)'		=> 'Debian (Computer system)',
    'debian'				=> 'Debian (Computer system)',
    'deciding'				=> 'Decision making',
    'decision (psychology)'		=> 'Decision making',
    'decision analysis'			=> 'Decision making',
    'decision making'			=> 'Decision making',
    'decision processes'		=> 'Decision making',
    'decoration of food'		=> 'Garnishes (Cooking)',
    'decoration, interior'		=> 'Interior decoration',
    'decoy ships'			=> 'Q-ships',
    'decriminalization of illegal drugs' => 'Drug legalization',
    'delivery of health care'		=> 'Medical care',
    'delivery of medical care'		=> 'Medical care',
    'depository institutions'		=> 'Banks and banking',
    'deprivation, sensory'		=> 'Sensory deprivation',
    'deprivation, sleep'		=> 'Sleep deprivation',
    'design of logic systems'		=> 'Logic design',
    'design, logic'			=> 'Logic design',
    'desk calculators'			=> 'Calculators',
    'desserts'				=> 'Desserts',
    'destitution'			=> 'Poverty',
    'devaluation of currency'		=> 'Monetary policy',
    'development of application software' => 'Application software--Development',
    'development of web sites'		=> 'Web site development',
    'development stage businesses'	=> 'New business enterprises',
    'development stage enterprises'	=> 'New business enterprises',
    'development, business'		=> 'Business--Development',
    'development, economic'		=> 'Economic development',
    'development, sustainable'		=> 'Sustainable development',
    'devon cooking'			=> 'Cooking, English--Devon style',
    'devonshire cooking'		=> 'Cooking, English--Devon style',
    'dickering'				=> 'Negotiation',
    'diet'				=> 'Diet',
    'diets'				=> 'Reducing diets',
    'digital art'			=> 'Digital art',
    'digital compact discs'		=> 'Compact discs',
    'digital compact disks'		=> 'Compact discs',
    'digital media'			=> 'Digital media',
    'digital publishing'		=> 'Electronic publishing',
    'dimensions'			=> 'Dimensions',
    'dip systems'			=> 'Document imaging systems',
    'direct mail campaigns'		=> 'Direct marketing',
    'direct marketing'			=> 'Direct marketing',
    'discoverers'			=> 'Explorers',
    'disc world (imaginary place)'	=> 'Discworld (Imaginary place)',
    'disc world'			=> 'Discworld (Imaginary place)',
    'discs, compact'			=> 'Compact discs',
    'discs, optical'			=> 'Optical disks',
    'discworld (imaginary place)'	=> 'Discworld (Imaginary place)',
    'discworld'				=> 'Discworld (Imaginary place)',
    'disk operating systems'		=> 'Operating systems (Computers)',
    'disks, compact'			=> 'Compact discs',
    'disks, optical'			=> 'Optical disks',
    'dispute settlement'		=> 'Conflict management',
    'distilled beverages'		=> 'Liquors',
    'distributed computer systems'	=> 'Electronic data processing--Distributed processing',
    'distributed computing systems'	=> 'Electronic data processing--Distributed processing',
    'distributed computing'		=> 'Electronic data processing--Distributed processing',
    'distributed processing'		=> 'Electronic data processing--Distributed processing',
    'distribution (economic theory)'	=> 'Distribution (Economic theory)',
    'distributorship, multilevel'	=> 'Multilevel marketing',
    'divination'			=> 'Divination',
    'divine healing'			=> 'Spiritual healing',
    'divine messengers'			=> 'Angels',
    'djin'				=> 'Jinn',
    'djinn'				=> 'Jinn',
    'djinni'				=> 'Jinn',
    'djinns'				=> 'Jinn',
    'djins'				=> 'Jinn',
    'depuy, william e. (william eugene), 1919-1992'
      => 'DePuy, William E. (William Eugene), 1919-1992',
    'doctrinal and controversial works'	=> 'Controversial literature',
    'document image processing'		=> 'Document imaging systems',
    'document imaging systems'		=> 'Document imaging systems',
    'document management systems'	=> 'Document imaging systems',
    'document management'		=> 'Document imaging systems',
    'doffing'				=> 'Textile industry',
    'dolls'				=> 'Dolls',
    'domestic fiction'			=> 'Domestic fiction',
    'domestic marketing'		=> 'Marketing',
    'domestic novels'			=> 'Domestic fiction',
    'domestic rabbit'			=> 'Rabbits',
    'domestic rabbits'			=> 'Rabbits',
    'double entry bookkeeping'		=> 'Bookkeeping',
    'drawing technique'			=> 'Drawing',
    'drawing'				=> 'Drawing',
    'drawing--technique'		=> 'Drawing',
    'dreaming'				=> 'Dreams',
    'dreams'				=> 'Dreams',
    'drinking water'			=> 'Drinking water',
    'drinks'				=> 'Beverages',
    'drug decriminalization'		=> 'Drug legalization',
    'drug legalization'			=> 'Drug legalization',
    'drugs'				=> 'Drugs',
    'dying'				=> 'Death',
    'e-business'			=> 'Electronic commerce',
    'e-commerce'			=> 'Electronic commerce',
    'e-mail correspondence'		=> 'Electronic mail messages',
    'e-mail messages'			=> 'Electronic mail messages',
    'e-mail software'			=> 'Electronic mail systems',
    'e-mail systems'			=> 'Electronic mail systems',
    'e-mail'				=> 'Electronic mail messages',
    'e-tailing'				=> 'Electronic commerce',
    'earthenware'			=> 'Pottery',
    'easy and quick cooking'		=> 'Quick and easy cooking',
    'ebusiness'				=> 'Electronic commerce',
    'ecclesiastical corporations'	=> 'Corporations, Religious',
    'ecological monitoring'		=> 'Environmental monitoring',
    'ecologically sustainable development' => 'Sustainable development',
    'ecommerce'				=> 'Electronic commerce',
    'econometrics'			=> 'Econometrics',
    'economic conditions'		=> 'Economic conditions',
    'economic development'		=> 'Economic development',
    'economic development, sustainable' => 'Sustainable development',
    'economic espionage'		=> 'Business intelligence',
    'economic goods'			=> 'Commercial products',
    'economic growth'			=> 'Economic development',
    # Works on the history of economics as a discipline are entered under Economics--History
    'economic history'			=> 'Economic history',
    'economic infrastructure'		=> 'Infrastructure (Economics)',
    'economic statistics'		=> 'Economic statistics',
    'economic sustainability'		=> 'Sustainable development',
    'economic theory'			=> 'Economics',
    'economics of cities'		=> 'Urban economics',
    'economics'				=> 'Economics',
    'economics, comparative'		=> 'Comparative economics',
    'economics--environmental aspects'	=> 'Environmental economics',
    'economics--history'		=> 'Economics--History',
    'edi (electronic data interchange)' => 'Electronic data interchange',
    'edi'				=> 'Electronic data interchange',
    'edinburgh (scotland)'		=> 'Edinburgh (Scotland)',
    'edinburgh, scotland'		=> 'Edinburgh (Scotland)',
    'education software'		=> 'Computer software--Education',
    'education'				=> 'Education',
    'education, business'		=> 'Business education',
    'educational software'		=> 'Computer software--Education',
    # Note that 'Educators' is different from 'Teachers'
    'educators'				=> 'Educators',
    'election monitoring'		=> 'Election monitoring',
    'election observation'		=> 'Election monitoring',
    'elections'				=> 'Elections',
    'electoral politics'		=> 'Elections',
    'electronic banking'		=> 'Internet banking',
    'electronic brains'			=> 'Artificial intelligence',
    'electronic business data interchange' => 'Electronic data interchange',
    'electronic business'		=> 'Electronic commerce',
    'electronic calculating machines'	=> 'Computers',
    'electronic calculating-machines'	=> 'Computers',
    'electronic commerce'		=> 'Electronic commerce',
    'electronic communication networks'	=> 'Computer networks',
    'electronic computer programming'	=> 'Computer programming',
    'electronic computers'		=> 'Computers',
    'electronic data interchange'	=> 'Electronic data interchange',
    'electronic data processing'	=> 'Data processing',
    'electronic data processing--distributed processing' => 'Electronic data processing--Distributed processing',
    'electronic data processing--programming'	=> 'Computer programming',
    'electronic document imaging systems' => 'Document imaging systems',
    'electronic document management systems' => 'Document imaging systems',
    'electronic information services'	=> 'Online information services',
    'electronic mail messages'		=> 'Electronic mail messages',
    'electronic mail systems'		=> 'Electronic mail systems',
    'electronic marketing'		=> 'Telemarketing',
    'electronic media'			=> 'Digital media',
    'electronic publishing'		=> 'Electronic publishing',
    'electronic social networks'	=> 'Online social networks',
    'electronic spread sheets'		=> 'Electronic spreadsheets',
    'electronic spreadsheet software'	=> 'Electronic spreadsheets--Software',
    'electronic spreadsheets'		=> 'Electronic spreadsheets',
    'electronic spreadsheets--software' => 'Electronic spreadsheets--Software',
    'electronic trading'		=> 'Electronic trading of securities',
    'electronic trading of securities'	=> 'Electronic trading of securities',
    'email correspondence'		=> 'Electronic mail messages',
    'email messages'			=> 'Electronic mail messages',
    'email software'			=> 'Electronic mail systems',
    'email systems'			=> 'Electronic mail systems',
    'email'				=> 'Electronic mail messages',
    'employment management'		=> 'Personnel management',
    'enchanters'			=> 'Wizards',
    'end of life'			=> 'Death',
    'energetic healing'			=> 'Energy medicine',
    'energy healing'			=> 'Energy medicine',
    'energy industries'			=> 'Energy industries',
    'energy medicine'			=> 'Energy medicine',
    'engeland'				=> 'England',
    'engineering design'	        => 'Engineering design',
    'engineering--authorship'		=> 'Technical writing',
    'engines, search'			=> 'Search engines',
    'england'				=> 'England',
    'england--fiction'			=> 'England--Fiction',
    'england--social life and customs'	=> 'England--Social life and customs',
    'england--social life and customs--19th century--fiction' => 'England--Social life and customs--19th century--Fiction',
    'english biscuits'			=> 'Cookies',
    'english cooking'			=> 'Cooking, English',
    'english customs'			=> 'England--Social life and customs',
    'english fiction'			=> 'English fiction',
    'english grammar'			=> 'English language--Grammar',
    'english language'			=> 'English language',
    'english language--grammar'		=> 'English language--Grammar',
    'english literature'		=> 'English literature',
    'enochian magic'			=> 'Enochian magic',
    'enochian magick'			=> 'Enochian magic',
    'enslavement'			=> 'Slavery',
    'enterprises'			=> 'Business enterprises',
    'enterprises, business'		=> 'Business enterprises',
    'entertaining'			=> 'Entertaining',
    # 'Entertainment industry' is not an official LC subject, but is submitted as one
    'entertainment industry'		=> 'Entertainment industry',
    'entheogens'			=> 'Hallucinogenic drugs',
    'entrées (cookery)'			=> 'Entrées (Cooking)',
    'entrées (cooking)'			=> 'Entrées (Cooking)',
    'entrepreneur'			=> 'Entrepreneurship',
    'entrepreneurs, women'		=> 'Businesswomen',
    'entrepreneurship'			=> 'Entrepreneurship',
    'environment, work'			=> 'Work environment',
    'environmental economics'		=> 'Environmental economics',
    'environmental monitoring'		=> 'Environmental monitoring',
    'environmental quality'		=> 'Environmental quality',
    'environmental quality--economic aspects' => 'Environmental economics',
    'environmental quality--measurement' => 'Environmental monitoring',
    'environmental quality--monitoring' => 'Environmental monitoring',
    'environmentalists'			=> 'Environmentalists',
    'environmentalists--biography'	=> 'Environmentalists--Biography',
    'environments, virtual'		=> 'Virtual reality',
    'equipment, capital'		=> 'Industrial equipment',
    'equipment, industrial'		=> 'Industrial equipment',
    'equities'				=> 'Stocks',
    'equity capital'			=> 'Stocks',
    'equity financing'			=> 'Stocks',
    'erotic art'			=> 'Erotic art',
    'erotic fiction'			=> 'Erotic stories',
    'erotic stories'			=> 'Erotic stories',
    'erotic'				=> 'Erotic stories',
    'erotica'				=> 'Erotic stories',
    'esd (ecologically sustainable development)' => 'Sustainable development',
    'esme weatherwax (fictitious character)'	=> 'Weatherwax, Granny (Fictitious character)',
    'esme weatherwax'			=> 'Weatherwax, Granny (Fictitious character)',
    'esmeralda weatherwax (fictitious character)'	=> 'Weatherwax, Granny (Fictitious character)',
    'esmeralda weatherwax'		=> 'Weatherwax, Granny (Fictitious character)',
    'esp'				=> 'Extrasensory perception',
    'espionage, business'		=> 'Business intelligence',
    'espionage, corporate'		=> 'Business intelligence',
    'espionage, economic'		=> 'Business intelligence',
    'espionage, industrial'		=> 'Business intelligence',
    'eternal life'			=> 'Immortality',
    'etheric world intelligences'	=> 'Guides (Spiritualism)',
    'ethics in government'		=> 'Political ethics',
    'ethics'				=> 'Ethics',
    'ethics, political'			=> 'Political ethics',
    'ethics, primitive'			=> 'Ethics',
    'ethology'				=> 'Ethics',
    'etiquette'				=> 'Etiquette',
    'european art'			=> 'Art, European',
    'european cooking'			=> 'Cooking, European',
    'evidence control'			=> 'Evidence preservation',
    'evidence preservation'		=> 'Evidence preservation',
    'evidence, criminal--preservation'	=> 'Evidence preservation',
    'ex-convicts'			=> 'Ex-convicts',
    'exchange, foreign'			=> 'Foreign exchange',
    'exchanges, commodity'		=> 'Commodity exchanges',
    'exchanges, produce'		=> 'Commodity exchanges',
    'excursions'			=> 'Tourism',
    'executive coaching'		=> 'Executive coaching',
    'executive information systems'	=> 'Management information systems',
    'executive power'			=> 'Executive power',
    'executive power--united states'	=> 'Executive power--United States',
    'exercise'				=> 'Physical fitness',
    'expert systems (computer science)'	=> 'Expert systems (Computer science)',
    'expert systems'			=> 'Expert systems (Computer science)',
    'explorers'				=> 'Explorers',
    'explorers--biography'		=> 'Explorers--Biography',
    'export marketing'			=> 'Export marketing',
    'exports & imports'			=> 'International trade',
    'exports and imports'		=> 'International trade',
    'extendible markup language'	=> 'XML (Document markup language)',
    'extensible markup language'	=> 'XML (Document markup language)',
    'external trade'			=> 'International trade',
    'extranets (computer networks)'	=> 'Extranets (Computer networks)',
    'extranets'				=> 'Extranets (Computer networks)',
    'extrasensory perception'		=> 'Extrasensory perception',
    'facilities management'		=> 'Facility management',
    'facility management'		=> 'Facility management',
    'factual data analysis'		=> 'Data mining',
    'faerie'				=> 'Fairies',
    'fairie'				=> 'Fairies',
    'fairies'				=> 'Fairies',
    'fairy tales'			=> 'Fairy tales',
    'fairy'				=> 'Fairies',
    'faith healing'			=> 'Spiritual healing',
    'faith-cure'			=> 'Spiritual healing',
    'family budgets'			=> 'Budgets, Personal',
    'family'				=> 'Family',
    'fantastic fiction'			=> 'Fantasy fiction',
    'fantasy fiction'			=> 'Fantasy fiction',
    'fantasy fiction--authorship'	=> 'Fantasy fiction--Authorship',
    'fantasy fiction--technique'	=> 'Fantasy fiction--Technique',
    'fantasy'				=> 'Fantasy fiction',
    'fat-free diet'			=> 'Low-fat diet',
    'fatness'				=> 'Obesity',
    'fear of being alone'		=> 'Agoraphobia',
    'fear of isolation'			=> 'Agoraphobia',
    'fear of open space'		=> 'Agoraphobia',
    'fear of open spaces'		=> 'Agoraphobia',
    'federal corporation tax'		=> 'Corporations--Taxation',
    'feng shui'				=> 'Feng shui',
    'festive cooking'			=> 'Holiday cooking',
    'fiction action adventure'		=> 'Adventure stories',
    'fiction'				=> 'Fiction',
    'fiction, juvenile'			=> 'Fiction, Juvenile',
    'fiction, paranormal'		=> 'Paranormal fiction',
    'fiction--fantasy'			=> 'Fantasy fiction',
    'fiction--paranormal'		=> 'Paranormal fiction',
    'fiction--science fiction'		=> 'Science fiction',
    'fictitious places'			=> 'Imaginary places',
    'figurines'				=> 'Figurines',
    'file concatenation (statistics)'	=> 'Statistical matching',
    'finance'				=> 'Finance',
    'finance, personal'			=> 'Finance, Personal',
    'finance, personal--planning'	=> 'Finance, Personal',
    'finance, personal--software'	=> 'Finance, Personal--Software',
    'finance, public'			=> 'Finance, Public',
    'financial analysis of corporations' => 'Corporations--Finance',
    'financial management of corporations' => 'Corporations--Finance',
    'financial management, corporate'	=> 'Corporations--Finance',
    'financial management, personal'	=> 'Finance, Personal',
    'financial planning of corporations' => 'Corporations--Finance',
    'financial planning, personal'	=> 'Finance, Personal',
    'financial risk management'		=> 'Financial risk management',
    'financial services industry'	=> 'Financial services industry',
    'financial services'		=> 'Financial services industry',
    'firearms'				=> 'Firearms',
    'firms'				=> 'Business enterprises',
    # 'First contact' is not directly a LC heading, but submitted as a recommendation
    'first contact'			=> 'First contact',
    'fitness, physical'			=> 'Physical fitness',
    'flasks'				=> 'Bottles',
    'flatboats'				=> 'Flatboats',
    'flight'				=> 'Flight',
    'flying saucers'			=> 'Unidentified flying objects',
    'flying-machines'			=> 'Flying-machines',
    'folk art'				=> 'Folk art',
    'food allergy'			=> 'Food allergy',
    'food calories'			=> 'Food--Caloric content',
    'food decoration'			=> 'Garnishes (Cooking)',
    'food industry and trade'		=> 'Food industry and trade',
    'food preparation industry'		=> 'Food industry and trade',
    'food preparation'			=> 'Cooking',
    'food processing industry'		=> 'Food industry and trade',
    'food processing'			=> 'Food industry and trade',
    'food trade'			=> 'Food industry and trade',
    'food, baby'			=> 'Baby foods',
    'food, raw'				=> 'Raw foods',
    'food--caloric content'		=> 'Food--Caloric content',
    'food--health aspects',		=> 'Nutrition',
    'foods, baby'			=> 'Baby foods',
    'foods, infant'			=> 'Baby foods',
    'foods, raw'			=> 'Raw foods',
    'forecasting, business'		=> 'Business forecasting',
    'foreign commerce'			=> 'International trade',
    'foreign exchange'			=> 'Foreign exchange',
    'foreign languages'			=> 'Language and languages',
    'foreign trade'			=> 'International trade',
    'foreign trade policy'		=> 'Commercial policy',
    'forex'				=> 'Foreign exchange',
    'fortran (computer program language)' => 'FORTRAN (Computer program language)',
    'fortune-telling'			=> 'Fortune-telling',
    'fortunetelling'			=> 'Fortune-telling',
    'franchises (retail trade)'		=> 'Franchises (Retail trade)',
    'franchises, retail'		=> 'Franchises (Retail trade)',
    'franchises, taxation of'		=> 'Corporations--Taxation',
    'franchises, taxation'		=> 'Corporations--Taxation',
    'franchises--taxation'		=> 'Corporations--Taxation',
    'free enterprise'			=> 'Free enterprise',
    'free markets'			=> 'Free enterprise',
    'french cooking'			=> 'Cooking, French',
    'french-canadian cooking'		=> 'Cooking, French-Canadian',
    'fundamental rights'		=> 'Civil rights',
    'funding'				=> 'Finance',
    'funnies'				=> 'Comic books, strips, etc',
    'furniture'				=> 'Furniture',
    'fusion of corporations'		=> 'Consolidation and merger of corporations',
    'fusion, data (statistics)'		=> 'Statistical matching',
    'fusion, data'			=> 'Statistical matching',
    # 'Future life' is a separate LC Subject meaning 'life after
    # death', not 'life in the future', but it is so confusing that it
    # just gets folded into 'Immortality' in this code.
    'future life'			=> 'Immortality',
    # 'Futures' is futures trading, not potential future events
    'futures contracts'			=> 'Futures',
    'futures trading'			=> 'Futures',
    'futures'				=> 'Futures',
    'fx (finance)'			=> 'Foreign exchange',
    'gaap (accounting)'			=> 'Accounting--Standards',
    'gaap'				=> 'Accounting--Standards',
    'gadgets'				=> 'Implements, utensils, etc',
    'game programming'			=> 'Computer games--Programming',
    'garnish, harry (fictitious character)' => 'Garnish, Harry (Fictitious character)',
    'garnishes (cookery)'		=> 'Garnishes (Cooking)',
    'garnishes (cooking)'		=> 'Garnishes (Cooking)',
    'garnishes'				=> 'Garnishes (Cooking)',
    'garnishing (cookery)'		=> 'Garnishes (Cooking)',
    'garnishing (cooking)'		=> 'Garnishes (Cooking)',
    'garnishing'			=> 'Garnishes (Cooking)',
    'gascon cooking'			=> 'Cooking, French--Gascony style',
    'gascony cooking'			=> 'Cooking, French--Gascony style',
    'gasoline automobiles'		=> 'Automobiles',
    'generally accepted accounting principles' => 'Accounting--Standards',
    'generals--united states'		=> 'Generals--United States',
    'genies'				=> 'Jinn',
    'genii'				=> 'Jinn',
    'german cooking'			=> 'Cooking, German',
    'ghost stories'			=> 'Ghost stories',
    'ghosts'				=> 'Ghost stories',
    'glass'				=> 'Glass',
    'glassman, josh (fictitious character)' => 'Glassman, Josh (Fictitious character)',
    'glassman, josh'			=> 'Glassman, Josh (Fictitious character)',
    'glassware'				=> 'Glassware',
    'global cities'			=> 'Cities and towns',
    'global commerce'			=> 'International trade',
    'global corporations'		=> 'International business enterprises',
    'global terrorism'			=> 'Terrorism',
    'global trade'			=> 'International trade',
    'gluten-free foods'			=> 'Gluten-free foods',
    'goal programming'			=> 'Programming (Mathematics)',
    'goblins'				=> 'Goblins',
    'goddess religion'			=> 'Goddess religion',
    'government'			=> 'Government',
    'government companies'		=> 'Corporations, Government',
    'government corporations'		=> 'Corporations, Government',
    'government ethics'			=> 'Political ethics',
    'government, resistance to'		=> 'Government, Resistance to',
    'government, resistance to--united states' => 'Government, Resistance to--United States',
    'graffiti'				=> 'Graffiti',
    'graffiti artists'			=> 'Graffiti artists',
    'graffiti culture'			=> 'Graffiti',
    'graphic data processing'		=> 'Computer graphics',
    'graphics, computer'		=> 'Computer graphics',
    'granny weatherwax (fictitious character)'	=> 'Weatherwax, Granny (Fictitious character)',
    'granny weatherwax'			=> 'Weatherwax, Granny (Fictitious character)',
    'greek cooking'			=> 'Cooking, Greek',
    'greek mythology'			=> 'Mythology, Greek',
    'green business'			=> 'Business enterprises--Environmental aspects',
    'grief'				=> 'Grief',
    'grilling (cooking)'		=> 'Barbecuing',
    'grim reaper'			=> 'Death (Personification)',
    'growing up'			=> 'Coming of age',
    'guests, entertaining'		=> 'Entertaining',
    'guides (spiritualism)'		=> 'Guides (Spiritualism)',
    'guides, spirit'			=> 'Guides (Spiritualism)',
    'gunning'				=> 'Shooting',
    'guns'				=> 'Firearms',
    'haggling'				=> 'Negotiation',
    'hares'				=> 'Rabbits',
    'harry garnish (fictitious character)' => 'Garnish, Harry (Fictitious character)',
    'higgling'				=> 'Negotiation',
    'hallucinations and illusions'	=> 'Hallucinations and illusions',
    'hallucinogenic drugs'		=> 'Hallucinogenic drugs',
    'hallucinogens'			=> 'Hallucinogenic drugs',
    'hardware, computer'		=> 'Computers',
    'heads of government'		=> 'Heads of state',
    'heads of state'			=> 'Heads of state',
    'heads of state--biography'		=> 'Heads of state--Biography',
    'healing'				=> 'Healing',
    'health & healing'			=> 'Healing',
    'health & fitness'			=> 'Physical fitness',
    'health and fitness'		=> 'Physical fitness',
    'health care delivery'		=> 'Medical care',
    'health care planning'		=> 'Health planning',
    'health care'			=> 'Medical care',
    'health informatics'		=> 'Medical informatics',
    'health insurance'			=> 'Health insurance',
    'health planning'			=> 'Health planning',
    'health plans'			=> 'Health planning',
    'health plans, prepaid'		=> 'Health insurance',
    'health services planning'		=> 'Health planning',
    'health services'			=> 'Medical care',
    'health thoughts'			=> 'Mental healing',
    'healthcare'			=> 'Medical care',
    'heart--diseases--nutritional aspects'	=> 'Heart--Diseases--Nutritional aspects',
    'heavy weapons'			=> 'Ordnance',
    'herbal cooking'			=> 'Cooking (Herbs)',
    'herbs'				=> 'Herbs',
    'herbs--use in cooking'		=> 'Cooking (Herbs)',
    'hermeticism'			=> 'Hermetism',
    'hermetism'				=> 'Hermetism',
    'high tech'				=> 'High technology',
    'high technology'			=> 'High technology',
    'hispanic american art'		=> 'Hispanic American art',
    'historical fiction'		=> 'Historical fiction',
    'historical fiction, chinese'	=> 'Historical fiction, Chinese',
    'history of cooking'		=> 'Cooking--History',
    'history'				=> 'History',
    'history--20th century'		=> 'History--20th century',
    'history--cooking'			=> 'Cooking--History',
    'history, economic'			=> 'Economic history',
    'history, military'			=> 'History, Military',
    'holiday cookery'			=> 'Holiday cooking',
    'holiday cooking'			=> 'Holiday cooking',
    'holiday industry'			=> 'Tourism',
    'home businesses'			=> 'Home-based businesses',
    'home buying'			=> 'House buying',
    'home computers'			=> 'Microcomputers',
    'home decoration'			=> 'Interior decoration',
    'home purchase'			=> 'House buying',
    'home purchasing'			=> 'House buying',
    'home selling'			=> 'House selling',
    'home-based businesses'		=> 'Home-based businesses',
    'homosexuality'			=> 'Homosexuality',
    'horoscopes'			=> 'Horoscopes',
    "hors d'oeuvres"			=> 'Appetizers',
    'hostile takeovers of corporations'	=> 'Consolidation and merger of corporations',
    'hostile takeovers'			=> 'Consolidation and merger of corporations',
    'hot dish cooking'			=> 'Casserole cooking',
    'hotdish cooking'			=> 'Casserole cooking',
    'house buying'			=> 'House buying',
    'house decoration'			=> 'Interior decoration',
    'house guests, entertaining'	=> 'Entertaining',
    'house hunting'			=> 'House buying',
    'house selling'			=> 'House selling',
    'houseguests, entertaining'		=> 'Entertaining',
    'household utensils'		=> 'Implements, utensils, etc',
    'how to start a business'		=> 'New business enterprises',
    'how to start businesses'		=> 'New business enterprises',
    'horror'				=> 'Horror',
    'html (document markup language)'	=> 'HTML (Document markup language)',
    'html'				=> 'HTML (Document markup language)',
    'http cookies (computer science)'	=> 'Cookies (Computer science)',
    'http cookies'			=> 'Cookies (Computer science)',
    # 'Human beings in art' is for representations of humans in art
    'human beings in art'		=> 'Human beings in art',
    'human body in art'			=> 'Human figure in art',
    'human body--care and hygiene'	=> 'Hygiene',
    'human factors in computing systems' => 'Human-computer interaction',
    'human females'			=> 'Women',
    # 'Human figure in art' is for art technique, not representations
    'human figure in art'		=> 'Human figure in art',
    'human resource management'		=> 'Personnel management',
    'human resources management'	=> 'Personnel management',
    'human rights'			=> 'Human rights',
    'human sexuality'			=> 'Sex',
    'human-computer interaction'	=> 'Human-computer interaction',
    'humans in art'			=> 'Human beings in art',
    'humanx'		 		=> 'Humanx Commonwealth (Imaginary organization)',
    'humanx commonwealth' 		=> 'Humanx Commonwealth (Imaginary organization)',
    'humanx commonwealth (imaginary organization)'
      => 'Humanx Commonwealth (Imaginary organization)',
    'humanx commonwealth (imaginary organization)--fiction'
      => 'Humanx Commonwealth (Imaginary organization)',
    'humor'				=> 'Humor',
    'humor adult humor and comedy'	=> 'Humor',
    'humour'				=> 'Humor',
    'hygiene'				=> 'Hygiene',
    'hygiene, public'			=> 'Public health',
    'hygiene, social'			=> 'Public health',
    'hypertext markup language'		=> 'HTML (Document markup language)',
    'icebreakers (ships)'		=> 'Icebreakers (Ships)',
    'illiteracy'			=> 'Literacy',
    'illusions'				=> 'Hallucinations and illusions',
    'illusions, optical'		=> 'Optical illusions',
    'image processing'			=> 'Image processing',
    'imaginary cities'			=> 'Imaginary places',
    'imaginary islands'			=> 'Imaginary places',
    'imaginary places'			=> 'Imaginary places',
    # 'Immortalism' refers to living indefinitely in the flesh
    'immortalism'			=> 'Immortalism',
    # 'Immortality' refers to survival of the soul after death
    'immortality'			=> 'Immortality',
    'implements, utensils, etc'		=> 'Implements, utensils, etc',
    'imports & exports'			=> 'International trade',
    'imports and exports'		=> 'International trade',
    'imputation, mass (statistics)'	=> 'Statistical matching',
    'income tax'			=> 'Income tax',
    'indemnity insurance'		=> 'Insurance',
    'industrial administration'		=> 'Industrial management',
    'industrial communication'		=> 'Business communication',
    'industrial equipment'		=> 'Industrial equipment',
    'industrial equipment--marketing'	=> 'Industrial marketing',
    'industrial espionage'		=> 'Business intelligence',
    'industrial management'		=> 'Industrial management',
    'industrial marketing'		=> 'Industrial marketing',
    'industrial policy'			=> 'Industrial policy',
    'industrial production'		=> 'Industries',
    'industrial project management'	=> 'Project management',
    'industries'			=> 'Industries',
    'industries--equipment and supplies' => 'Industrial equipment',
    'industries--government policy'	=> 'Industrial policy',
    'industries--public relations'	=> 'Public relations',
    'industry and state'		=> 'Industrial policy',
    'industry'				=> 'Industries',
    'infancy'				=> 'Infants',
    'infant foods'			=> 'Baby foods',
    'infants'				=> 'Infants',
    'infants--food'			=> 'Baby foods',
    'inflation (finance)'		=> 'Inflation (Finance)',
    'inflation'				=> 'Inflation (Finance)',
    'informatics'			=> 'Computer science',
    'information resources management'	=> 'Information resources management',
    'information systems management'	=> 'Information resources management',
    'information technology'		=> 'Information technology',
    'information theory'		=> 'Information theory',
    'information warehousing'		=> 'Data warehousing',
    'infrastructure (economics)'	=> 'Infrastructure (Economics)',
    'inghilterra'			=> 'England',
    'inglaterra'			=> 'England',
    'ink drawing'			=> 'Pen drawing',
    'inspiration'			=> 'Inspiration',
    'inspiration--religious aspects'	=> 'Inspiration--Religious aspects',
    'instruction'			=> 'Education',
    'instructors'			=> 'Teachers',
    'instruments, musical'		=> 'Musical instruments',
    'insurance coverage'		=> 'Insurance',
    'insurance industry'		=> 'Insurance',
    'insurance protection'		=> 'Insurance',
    'insurance risk'			=> 'Risk (Insurance)',
    'insurance'				=> 'Insurance',
    'insurance, automobile'		=> 'Automobile insurance',
    'insurance, casualty'		=> 'Casualty insurance',
    'insurance, health'			=> 'Health insurance',
    'insurance, liability'		=> 'Liability insurance',
    'insurance, life'			=> 'Life insurance',
    'insurance, property'		=> 'Property insurance',
    'insurance--risk'			=> 'Risk (Insurance)',
    'intellectronics'			=> 'Artificial intelligence',
    'intellectual capital'		=> 'Intellectual capital',
    'intelligence, artificial'		=> 'Artificial intelligence',
    'intelligence, business'		=> 'Business intelligence',
    'intelligence, corporate'		=> 'Business intelligence',
    'intelligences, etheric world'	=> 'Guides (Spiritualism)',
    'intelligent machines'		=> 'Artificial intelligence',
    'interaction, human-computer'	=> 'Human-computer interaction',
    'interactive computer systems'	=> 'Interactive computer systems',
    'intercourse, sexual'		=> 'Sex',
    'interest and usury'		=> 'Interest',
    'interest'				=> 'Interest',
    'interfaces, user (computer systems)' => 'User interfaces (Computer systems)',
    'interfaces, user'			=> 'User interfaces (Computer systems)',
    'interior decoration'		=> 'Interior decoration',
    'interior design'			=> 'Interior decoration',
    'internal internets (computer networks)' => 'Intranets (Computer networks)',
    'internal internets'		=> 'Intranets (Computer networks)',
    'international accounting'		=> 'International business enterprises--Accounting',
    'international business enterprises' => 'International business enterprises',
    'international business enterprises--accounting' =>
      'International business enterprises--Accounting',
    'international business enterprises--taxation' =>
      'International business enterprises--Taxation',
    'international competition'		=> 'Competition, International',
    'international corporations'	=> 'International business enterprises',
    'international economics'		=> 'Competition, International',
    'international exchange'		=> 'Foreign exchange',
    'international marketing'		=> 'Export marketing',
    'international taxation'		=> 'International business enterprises--Taxation',
    'international taxes'		=> 'International business enterprises--Taxation',
    'international terrorism'		=> 'Terrorism',
    'international trade policy'	=> 'Commercial policy',
    'international trade'		=> 'International trade',
    'internet advertising'		=> 'Internet advertising',
    'internet application development'	=> 'Application software--Internet--Development',
    'internet application software'	=> 'Application software--Internet',
    'internet applications'		=> 'Application software--Internet',
    'internet apps'			=> 'Application software--Internet',
    'internet auctions'			=> 'Internet auctions',
    'internet banking'			=> 'Internet banking',
    'internet bookstores'		=> 'Internet bookstores',
    'internet broadcasting'		=> 'Webcasting',
    'internet browsers'			=> 'Browsers (Computer programs)',
    'internet commerce'			=> 'Electronic commerce',
    'internet drugstores'		=> 'Internet pharmacies',
    'internet marketing'		=> 'Internet advertising',
    'internet pharmacies'		=> 'Internet pharmacies',
    'internet retailing'		=> 'Electronic commerce',
    'internet'				=> 'Internet',
    'internet--safety measures'		=> 'Internet--Safety measures',
    'internship programs'		=> 'Internship programs',
    'internships'			=> 'Internship programs',
    'intranets (computer networks)'	=> 'Intranets (Computer networks)',
    'intranets'				=> 'Intranets (Computer networks)',
    'intrapreneur'			=> 'Entrepreneurship',
    'investing'				=> 'Investments',
    'investment companies'		=> 'Mutual funds',
    'investment in real estate'		=> 'Real estate investment',
    'investment management'		=> 'Investments',
    'investment options'		=> 'Options (Finance)',
    'investment trusts'			=> 'Mutual funds',
    'investments'			=> 'Investments',
    'irrationalism (philosophy)'	=> 'Irrationalism (Philosophy)',
    'irrationalism'			=> 'Irrationalism (Philosophy)',
    'irrationalist (philosophy)'	=> 'Irrationalism (Philosophy)',
    'irrationalist'			=> 'Irrationalism (Philosophy)',
    'islands, imaginary'		=> 'Imaginary places',
    'isolation'				=> 'Social isolation',
    'isolation, fear of'		=> 'Agoraphobia',
    'isolation, perceptual'		=> 'Sensory deprivation',
    'it (information technology)'	=> 'Information technology',
    'jackrabbits'			=> 'Rabbits',
    'jane austen'			=> 'Austen, Jane, 1775-1817',
    'jane austen, 1775-1817'		=> 'Austen, Jane, 1775-1817',
    'java (computer program language)'	=> 'Java (Computer program language)',
    'javascript (computer program language)' => 'JavaScript (Computer program language)',
    'javascript'			=> 'JavaScript (Computer program language)',
    'jewellery'				=> 'Jewelry',
    'jewelry'				=> 'Jewelry',
    'jewels'				=> 'Jewelry',
    'jinn'				=> 'Jinn',
    'jinni'				=> 'Jinn',
    'jinns'				=> 'Jinn',
    'job hunting'			=> 'Job hunting',
    'job résumés'			=> 'Résumés (Employment)',
    'job searching'			=> 'Job hunting',
    'joblessness'			=> 'Unemployment',
    'jobs'				=> 'Occupations',
    'josh glassman'			=> 'Glassman, Josh (Fictitious character)',
    'kate daniels (fictitious character)' => 'Daniels, Kate (Fictitious character)',
    'kate daniels'			=> 'Daniels, Kate (Fictitious character)',
    'kdd (information retrieval)'	=> 'Data mining',
    'kdd'				=> 'Data mining',
    'ketogenic diet'			=> 'Ketogenic diet',
    'keyboarding'			=> 'Keyboarding',
    'kids'				=> 'Children',
    'kitchen utensils'			=> 'Kitchen utensils',
    'kitchenware'			=> 'Kitchen utensils',
    'kittens'			        => 'Kittens',
    'knowledge capital'			=> 'Intellectual capital',
    'knowledge discovery in data'	=> 'Data mining',
    'knowledge discovery in databases'	=> 'Data mining',
    'knowledge-based systems'		=> 'Expert systems (Computer science)',
    'korean war'			=> 'Korean War, 1950-1953',
    'korean war, 1950-1953'		=> 'Korean War, 1950-1953',
    'labor and laboring classes'	=> 'Labor',
    'labor'				=> 'Labor',
    'laissez faire'			=> 'Free enterprise',
    'laissez-faire'			=> 'Free enterprise',
    'latin american art'		=> 'Art, Latin American',
    'landscapes'			=> 'Landscapes',
    'landscapes in art'			=> 'Landscapes in art',
    'language and languages'		=> 'Language and languages',
    'language and languages--data processing' => 'Computational linguistics',
    'language art'			=> 'Conceptual art',
    'language art (fine arts)'		=> 'Conceptual art',
    'language data processing'		=> 'Computational linguistics',
    'languages'				=> 'Language and languages',
    'lans (computer networks)'		=> 'Local area networks (Computer networks)',
    'lans'				=> 'Local area networks (Computer networks)',
    'laser discs'			=> 'Optical disks',
    'laser disks'			=> 'Optical disks',
    'laserdiscs'			=> 'Optical disks',
    'laserdisks'			=> 'Optical disks',
    'later life (human life cycle)'	=> 'Old age',
    'latin american cooking'		=> 'Cooking, Latin American',
    'law'				=> 'Law',
    'law, business'			=> 'Commercial law',
    'law, commercial'			=> 'Commercial law',
    'laws (statutes)'			=> 'Statutes',
    'leadership coaching'		=> 'Executive coaching',
    'leadership'			=> 'Leadership',
    'legalization of illegal drugs'	=> 'Drug legalization',
    'legislative acts'			=> 'Statutes',
    'legislative enactments'		=> 'Statutes',
    'letter writing'			=> 'Letter writing',
    'letters'				=> 'Letters',
    'liability insurance'		=> 'Liability insurance',
    'liability insurance, automobile'	=> 'Automobile insurance',
    'life'				=> 'Life',
    'life after death'			=> 'Immortality',
    'life drawing'			=> 'Human figure in art',
    'life insurance'			=> 'Life insurance',
    'life on other planets'		=> 'Life on other planets',
    'linguistic science'		=> 'Linguistics',
    'linguistics'			=> 'Linguistics',
    'linguistics--data processing'	=> 'Computational linguistics',
    'liquors'				=> 'Liquors',
    'liquors--use in cooking'		=> 'Cooking (Liquors)',
    'lisp (computer program language)'	=> 'LISP (Computer program language)',
    'list processing computer language'	=> 'LISP (Computer program language)',
    'listed options'			=> 'Options (Finance)',
    'literacy'				=> 'Literacy',
    'literacy, computer'		=> 'Computer literacy',
    'literary criticism'		=> 'Criticism',
    'literature/poetry'			=> 'Poetry',
    'local area computer networks'	=> 'Local area networks (Computer networks)',
    'local area networks (computer networks)'	=> 'Local area networks (Computer networks)',
    'local area networks'		=> 'Local area networks (Computer networks)',
    'logic design'			=> 'Logic design',
    'london'				=> 'City of London (England)',
    'london, england'			=> 'City of London (England)',
    'look-ism'				=> 'Physical-appearance-based bias',
    'lookism'				=> 'Physical-appearance-based bias',
    'looks-ism'				=> 'Physical-appearance-based bias',
    'looksism'				=> 'Physical-appearance-based bias',
    'lorraine cooking'			=> 'Cooking, French--Lorraine style',
    'losing weight'			=> 'Weight loss',
    'loss of weight'			=> 'Weight loss',
    'love stories'			=> 'Love stories',
    'lovemaking'			=> 'Sex',
    'low salt diet'			=> 'Salt-free diet',
    'low sodium diet'			=> 'Salt-free diet',
    'low-carb diet'			=> 'Low-carbohydrate diet',
    'low-carbohydrate diet'		=> 'Low-carbohydrate diet',
    'low-cholesterol diet'		=> 'Low-cholesterol diet',
    'low-fat diet'			=> 'Low-fat diet',
    'low-salt diet'			=> 'Salt-free diet',
    'low-sodium diet'			=> 'Salt-free diet',
    'machine intelligence'		=> 'Artificial intelligence',
    'machine systems, virtual'		=> 'Virtual computer systems',
    'machine theory'			=> 'Machine theory',
    'machine vision'			=> 'Computer vision',
    'mac clones'			=> 'Macintosh-compatible computers',
    'mac computers'			=> 'Macintosh-compatible computers',
    'machine language'			=> 'Programming languages (Electronic computers)',
    'machine languages'			=> 'Programming languages (Electronic computers)',
    'macintosh clones'			=> 'Macintosh-compatible computers',
    'macintosh compatibles (computers)' => 'Macintosh-compatible computers',
    'macintosh compatibles'		=> 'Macintosh-compatible computers',
    'macintosh-compatible computers'	=> 'Macintosh-compatible computers',
    'macintosh computers'		=> 'Macintosh-compatible computers',
    'macroeconomics'			=> 'Macroeconomics',
    'magazines'				=> 'Periodicals',
    'magic cookies (computer science)'	=> 'Cookies (Computer science)',
    'magic'				=> 'Magic',
    'magic--fiction'			=> 'Magic',
    'magicians'				=> 'Magicians',
    'magicians--fiction'		=> 'Magicians--Fiction',
    'mail-order business'		=> 'Mail-order business',
    'mail-order houses'			=> 'Mail-order business',
    'main courses (cooking)'		=> 'Entrées (Cooking)',
    'main dishes (cooking)'		=> 'Entrées (Cooking)',
    'making bread'			=> 'Cooking (Bread)',
    'making decisions'			=> 'Decision making',
    'malevolent software'		=> 'Malware (Computer software)',
    'malicious computer code'		=> 'Malware (Computer software)',
    'malicious software'		=> 'Malware (Computer software)',
    'malignancy (cancer)'		=> 'Cancer',
    'malignant tumors'			=> 'Cancer',
    'maltreatment of children'		=> 'Child abuse',
    'malware (computer software)'	=> 'Malware (Computer software)',
    'malware'				=> 'Malware (Computer software)',
    'management coaching'		=> 'Executive coaching',
    'management decisions'		=> 'Decision making',
    'management information systems'	=> 'Management information systems',
    'management of computer memory'	=> 'Memory management (Computer science)',
    'management of conflict'		=> 'Conflict management',
    'management science'		=> 'Management science',
    'management'			=> 'Management',
    'management, industrial'		=> 'Industrial management',
    'management, sales'			=> 'Sales management',
    'managing conflict'			=> 'Conflict management',
    'manga'				=> 'Comic books, strips, etc',
    'manhua'				=> 'Comic books, strips, etc',
    'manhwa'				=> 'Comic books, strips, etc',
    'manpower utilization'		=> 'Personnel management',
    'manufacturing industries'		=> 'Manufacturing industries',
    'manufacturing management'		=> 'Production management',
    'market research'			=> 'Marketing research',
    'marketing research'		=> 'Marketing research',
    'marketing'				=> 'Marketing',
    'marketing, multilevel'		=> 'Multilevel marketing',
    'marketing--research'		=> 'Marketing research',
    'markets'				=> 'Markets',
    'markets, free'			=> 'Free enterprise',
    'markets--research'			=> 'Marketing research',
    'marksmanship'			=> 'Shooting',
    'marshall, george c. (george catlett), 1880-1959'
      => 'Marshall, George C. (George Catlett), 1880-1959',
    'mass communication'		=> 'Communication and traffic',
    'mass culture'			=> 'Popular culture',
    'mass imputation'			=> 'Statistical matching',
    'massacres'				=> 'Massacres',
    'massacres--vietnam'		=> 'Massacres--Vietnam',
    'matching, data (statistics)'	=> 'Statistical matching',
    'matching, statistical'		=> 'Statistical matching',
    'math'				=> 'Mathematics',
    'mathematical machine theory'	=> 'Machine theory',
    'mathematical machines'		=> 'Calculators',
    'mathematical programming'		=> 'Programming (Mathematics)',
    'mathematics'			=> 'Mathematics',
    'mechanical computers'		=> 'Calculators',
    'medical and health care industry'	=> 'Medical care',
    'medical and healthcare industry'	=> 'Medical care',
    'medical care planning'		=> 'Health planning',
    'medical care'			=> 'Medical care',
    'medical care, prepaid'		=> 'Health insurance',
    'medical care--planning'		=> 'Health planning',
    'medical care--social aspects'	=> 'Social medicine',
    'medical informatics'		=> 'Medical informatics',
    'medical information science'	=> 'Medical informatics',
    'medical insurance'			=> 'Health insurance',
    'medical profession'		=> 'Medicine',
    'medical services'			=> 'Medical care',
    'medical sociology'			=> 'Social medicine',
    'medical'				=> 'Medical care',
    'medicaments'			=> 'Drugs',
    'medications'			=> 'Drugs',
    'medications'			=> 'Drugs',
    'medicine (drugs)'			=> 'Drugs',
    'medicine'				=> 'Medicine',
    'medicine, social'			=> 'Social medicine',
    'medicine--social aspects'		=> 'Social medicine',
    'medicines (drugs)'			=> 'Drugs',
    'medicines'				=> 'Drugs',
    'meditation'			=> 'Meditation',
    'medium-sized business'		=> 'Small business',
    'medium-sized businesses'		=> 'Small business',
    'memorabilia'			=> 'Collectibles',
    'memory management (computer science)' => 'Memory management (Computer science)',
    'memory management'			=> 'Memory management (Computer science)',
    'mental healing'			=> 'Mental healing',
    'mental prayer'			=> 'Meditation',
    'mental telepathy'			=> 'Telepathy',
    'mercantile law'			=> 'Commercial law',
    'merchandise'			=> 'Commercial products',
    'merger of corporations'		=> 'Consolidation and merger of corporations',
    'mergers & acquisitions'		=> 'Consolidation and merger of corporations',
    'mergers and acquisitions'		=> 'Consolidation and merger of corporations',
    'mergers and acquisitions of corporations' => 'Consolidation and merger of corporations',
    'mergers of corporations'		=> 'Consolidation and merger of corporations',
    'mergers, corporate'		=> 'Consolidation and merger of corporations',
    'merging, data (Statistics)'	=> 'Statistical matching',
    'merging, data'			=> 'Statistical matching',
    'metamorphosis--folklore'		=> 'Shapeshifting',
    'micro computers'			=> 'Microcomputers',
    'micro-businesses'			=> 'Small business',
    'micro-enterprises'			=> 'Small business',
    'microbusinesses'			=> 'Small business',
    'microcomputers'			=> 'Microcomputers',
    'microeconomics'			=> 'Microeconomics',
    'microenterprises'			=> 'Small business',
    'microprocessors'			=> 'Microprocessors',
    'micros (microcomputers)'		=> 'Microcomputers',
    'microsimulation modeling (statistics)' => 'Statistical matching',
    'microwave cookery'			=> 'Microwave cooking',
    'microwave cooking'			=> 'Microwave cooking',
    'mid-atlantic states'		=> 'Middle Atlantic States',
    'middle atlantic region'		=> 'Middle Atlantic States',
    'middle atlantic states'		=> 'Middle Atlantic States',
    'middle colonies'			=> 'Middle Atlantic States',
    'middle states'			=> 'Middle Atlantic States',
    'middle-atlantic states'		=> 'Middle Atlantic States',
    'midwestern cooking'		=> 'Cooking, American--Midwestern style',
    'military biography'		=> 'Military biography',
    'military history'			=> 'History, Military',
    'mind reading'			=> 'Telepathy',
    'mind-cure'				=> 'Mental healing',
    'mind-distorting drugs'		=> 'Hallucinogenic drugs',
    'mind-reading'			=> 'Telepathy',
    'mindreading'			=> 'Telepathy',
    'mining data'			=> 'Data mining',
    'mining, data'			=> 'Data mining',
    'mixed media (art)'			=> 'Mixed media (Art)',
    'mixed media crafts'		=> 'Mixed media (Art)',
    'mixology'				=> 'Bartending',
    'mobile computing'			=> 'Mobile computing',
    'modeling, computer'		=> 'Computer simulation',
    'modeling, microsimulation (statistics)' => 'Statistical matching',
    'models, computer'			=> 'Computer simulation',
    'modems'				=> 'Modems',
    'modern & contemporary fiction (post c 1945)' => 'Fiction--1945-',
    'modern art'			=> 'Art, Modern',
    'modula-2 (computer program language)' => 'Modula-2 (Computer program language)',
    'modula-2'				=> 'Modula-2 (Computer program language)',
    'molesting children'		=> 'Child sexual abuse',
    'molesting of children'		=> 'Child sexual abuse',
    'monetary management'		=> 'Monetary policy',
    'monetary policy'			=> 'Monetary policy',
    'money'				=> 'Money',
    'monitoring, election'		=> 'Election monitoring',
    'mongolians'			=> 'Mongols',
    'mongols'				=> 'Mongols',
    'mongols--fiction'			=> 'Mongols--Fiction',
    'mongols--history'			=> 'Mongols--History',
    'monitoring, environmental'		=> 'Environmental monitoring',
    'moral philosophy'			=> 'Ethics',
    'morality'				=> 'Ethics',
    'morals'				=> 'Ethics',
    'mortgages'				=> 'Mortgages',
    'motivational speakers'		=> 'Motivational speakers',
    'motorcars (automobiles)'		=> 'Automobiles',
    'motorcars'				=> 'Automobiles',
    'mount sneffels wilderness (colo.)' => 'Mount Sneffels Wilderness (Colo.)',
    'mourning'				=> 'Grief',
    'mui tsai'				=> 'Slavery',
    'multilevel distributorship'	=> 'Multilevel marketing',
    'multilevel marketing'		=> 'Multilevel marketing',
    'multilevel sales companies'	=> 'Multilevel marketing',
    'multinational corporations'	=> 'International business enterprises',
    'multinational enterprises'		=> 'International business enterprises',
    'municipalities'			=> 'Cities and towns',
    'murder'				=> 'Murder',
    'murder mystery'			=> 'Mystery and detective stories',
    'museology'				=> 'Museum techniques',
    'museum administration'		=> 'Museum techniques',
    'museum techniques'			=> 'Museum techniques',
    'museums'				=> 'Museums',
    'museums--technique'		=> 'Museum techniques',
    'musical instruments'		=> 'Musical instruments',
    'mutual funds'			=> 'Mutual funds',
    'mutual insurance'			=> 'Insurance',
    'mystery and detective stories'	=> 'Mystery and detective stories',
    'mystery'				=> 'Mystery and detective stories',
    'mystical theology'			=> 'Mysticism',
    'mysticism'				=> 'Mysticism',
    'mythology, greek'			=> 'Mythology, Greek',
    'national resources'		=> 'Natural resources',
    'natural language processing'	=> 'Computational linguistics',
    'natural resources'			=> 'Natural resources',
    'natural science'			=> 'Science',
    'naval tactics'			=> 'Naval tactics',
    'navigators'			=> 'Explorers',
    'near-death experiences'		=> 'Near-death experiences',
    'negotiating'			=> 'Negotiation',
    'negotiation'			=> 'Negotiation',
    'negotiations'			=> 'Negotiation',
    'neglect of children'		=> 'Child abuse',
    'negro art'				=> 'African American art',
    'netcasting'			=> 'Webcasting',
    'nets, neural (computer science)'	=> 'Neural networks (Computer science)',
    'nets, neural (neurobiology)'	=> 'Neural networks (Neurobiology)',
    'network marketing'			=> 'Multilevel marketing',
    'network security'			=> 'Computer networks--Security measures',
    'network security, computer'	=> 'Computer networks--Security measures',
    'networks, computer'		=> 'Computer networks',
    'networks, neural (computer science)' => 'Neural networks (Computer science)',
    'networks, neural (neurobiology)'	=> 'Neural networks (Neurobiology)',
    'neural nets (computer science)'	=> 'Neural networks (Computer science)',
    'neural nets (neurobiology)'	=> 'Neural networks (Neurobiology)',
    'neural networks (computer science)' => 'Neural networks (Computer science)',
    'neural networks (neurobiology)'	=> 'Neural networks (Neurobiology)',
    'new business enterprises'		=> 'New business enterprises',
    'new companies'			=> 'New business enterprises',
    'new england cooking'		=> 'Cooking, American--New England style',
    'new thought'			=> 'New Thought',
    'newspapers'			=> 'Newspapers',
    'non-alcoholic beverages'		=> 'Non-alcoholic beverages',
    'non-alcoholic drinks'		=> 'Non-alcoholic beverages',
    'non-profit organizations'		=> 'Nonprofit organizations',
    'non-profit sector'			=> 'Nonprofit organizations',
    'non-profits'			=> 'Nonprofit organizations',
    'non-resistance to government'	=> 'Government, Resistance to',
    'nonprofit organizations'		=> 'Nonprofit organizations',
    'nonprofit sector'			=> 'Nonprofit organizations',
    'nonprofits'			=> 'Nonprofit organizations',
    'norman cooking'			=> 'Cooking, French--Normandy style',
    'normandy cooking'			=> 'Cooking, French--Normandy style',
    'northwestern states'		=> 'Northwestern States',
    'northwestern united states'	=> 'Northwestern States',
    'not-for-profit organizations'	=> 'Nonprofit organizations',
    'npos'				=> 'Nonprofit organizations',
    'numerology'			=> 'Numerology',
    'nutrition',			=> 'Nutrition',
    'nutrition--health aspects',	=> 'Nutrition',
    'oacet (imaginary organization)'	=> 'OACET (Imaginary organization)',
    'oacet'		 		=> 'OACET (Imaginary organization)',
    'obe (parapsychology)'		=> 'Astral projection',
    'obesity'				=> 'Obesity',
    'obesity--control'			=> 'Weight loss',
    'obesity--etiology'			=> 'Obesity--Etiology',
    'object-oriented programming (computer science)' => 'Object-oriented programming (Computer science)',
    'object-oriented programming'	=> 'Object-oriented programming (Computer science)',
    'objective c'			=> 'Objective-C (Computer program language)',
    'objective-c (Computer program language)'	=> 'Objective-C (Computer program language)',
    'objective-c'			=> 'Objective-C (Computer program language)',
    'objects, art'			=> 'Art objects',
    "objets d'art"			=> 'Art objects',
    'occultism'				=> 'Occultism',
    'occupations'			=> 'Occupations',
    'office administration'		=> 'Office management',
    'office automation'			=> 'Office practice--Automation',
    'office equipment and supplies'	=> 'Office equipment and supplies',
    'office equipment'			=> 'Office equipment and supplies',
    'office etiquette'			=> 'Business etiquette',
    'office machines'			=> 'Office equipment and supplies',
    'office management'			=> 'Office management',
    'office practice--automation'	=> 'Office practice--Automation',
    'office products'			=> 'Office equipment and supplies',
    'office supplies'			=> 'Office equipment and supplies',
    'office systems'			=> 'Office equipment and supplies',
    'oil painting'			=> 'Painting',
    'old age'				=> 'Old age',
    'on-line information services'	=> 'Online information services',
    'online auctions'			=> 'Internet auctions',
    'online commerce'			=> 'Electronic commerce',
    'online information services'	=> 'Online information services',
    'online investing'			=> 'Electronic trading of securities',
    'online publishing'			=> 'Electronic publishing',
    'online services (information services)'	=> 'Online information services',
    'online social networks'		=> 'Online social networks',
    'online trading'			=> 'Electronic trading of securities',
    'online trading of securities'	=> 'Electronic trading of securities',
    'open spaces'			=> 'Open spaces',
    'open spaces, fear of'		=> 'Agoraphobia',
    'open-end mutual funds'		=> 'Mutual funds',
    'operational analysis'		=> 'Operations research',
    'operational research'		=> 'Operations research',
    'operations management'		=> 'Production management',
    'operations research'		=> 'Operations research',
    'operating systems (computers)'	=> 'Operating systems (Computers)',
    'operating systems'			=> 'Operating systems (Computers)',
    'operators, tour (industry)'	=> 'Tourism',
    'operators, tour'			=> 'Tourism',
    'optical computing'			=> 'Optical data processing',
    'optical data processing'		=> 'Optical data processing',
    'optical discs'			=> 'Optical disks',
    'optical disks'			=> 'Optical disks',
    'optical illusions'			=> 'Optical illusions',
    'options (finance)'			=> 'Options (Finance)',
    'options exchange'			=> 'Options (Finance)',
    'options market'			=> 'Options (Finance)',
    'options trading'			=> 'Options (Finance)',
    'ordnance'				=> 'Ordnance',
    'organization development'		=> 'Organizational change',
    'organizational behavior'		=> 'Organizational behavior',
    'organizational change'		=> 'Organizational change',
    'organizational development'	=> 'Organizational change',
    'organizational innovation'		=> 'Organizational change',
    'organizations, business'		=> 'Business enterprises',
    'organizations, nonprofit'		=> 'Nonprofit organizations',
    'oriental art'			=> 'Art, Asian',
    'oriental cooking'			=> 'Cooking, Asian',
    'out-of-body experiences'		=> 'Astral projection',
    'outdoor cookery'			=> 'Outdoor cooking',
    'outdoor cooking'			=> 'Outdoor cooking',
    'outsourcing'			=> 'Contracting out',
    'overseas marketing'		=> 'Export marketing',
    'ownership of slaves'		=> 'Slavery',
    'pad computers'			=> 'Tablet computers',
    'pages, web'			=> 'Web sites',
    'painting'				=> 'Painting',
    'painting, primitive'		=> 'Painting',
    'painting--technique'		=> 'Painting--Technique',
    'paintings'				=> 'Painting',
    'palm reading'			=> 'Palmistry',
    'palmistry'				=> 'Palmistry',
    'palmreading'			=> 'Palmistry',
    'papooses'				=> 'Infants',
    'parallel programming (computer science)' => 'Parallel programming (Computer science)',
    'parallel programming'		=> 'Parallel programming (Computer science)',
    'paranormal'			=> 'Paranormal fiction',
    'paranormal fiction'		=> 'Paranormal fiction',
    'paranormal phenomena'		=> 'Parapsychology',
    'paraphernalia, political'		=> 'Political collectibles',
    'parapsychology'			=> 'Parapsychology',
    'park administration'		=> 'Parks--Management',
    'park management'			=> 'Parks--Management',
    'parklands'				=> 'Parks',
    'parks'				=> 'Parks',
    'parks--management'			=> 'Parks--Management',
    'parody'				=> 'Parody',
    'pascal (computer program language)' => 'Pascal (Computer program language)',
    'pastel drawing'			=> 'Pastel drawing',
    'pastel drawing--technique'		=> 'Pastel drawing--Technique',
    'pastel painting'			=> 'Pastel drawing',
    'pastels'				=> 'Pastel drawing',
    'pastry'				=> 'Pastry',
    'pathfinder (game)'			=> 'Pathfinder (Game)',
    'pathfinder game'			=> 'Pathfinder (Game)',
    'pathfinder novel'			=> 'Pathfinder (Game)',
    'pathfinder roleplaying game'	=> 'Pathfinder (Game)',
    'pathfinder story'			=> 'Pathfinder (Game)',
    'pathologically eclectic rubbish lister'	=> 'Perl (Computer program language)',
    'pattern classification systems'	=> 'Pattern recognition systems',
    'pattern recognition computers'	=> 'Pattern recognition systems',
    'pattern recognition systems'	=> 'Pattern recognition systems',
    'pcs (microcomputers)'		=> 'Microcomputers',
    'pcs'				=> 'Microcomputers',
    'peasant art'			=> 'Folk art',
    'pedagogy'				=> 'Education',
    'pedology (child study)'		=> 'Children',
    'pen drawing'			=> 'Pen drawing',
    'pen drawing--technique'		=> 'Pen drawing--Technique',
    'pen and ink drawing'		=> 'Pen drawing',
    'pencil drawing'			=> 'Pencil drawing',
    'pencil drawing--technique'		=> 'Pencil drawing--Technique',
    'peng, rachel (fictitious character)' => 'Peng, Rachel (Fictitious character)',
    'peng, rachel'			=> 'Peng, Rachel (Fictitious character)',
    'perceptual isolation'		=> 'Sensory deprivation',
    'performance art'			=> 'Performance art',
    'performance motivation'		=> 'Achievement motivation',
    'performance pieces'		=> 'Performance art',
    'periodicals'			=> 'Periodicals',
    'peripheral computer devices'	=> 'Computer peripherals',
    'peripheral computer equipment'	=> 'Computer peripherals',
    'peripheral devices (computers)'	=> 'Computer peripherals',
    'peripheral equipment (computers)'	=> 'Computer peripherals',
    'peripherals, computer'		=> 'Computer peripherals',
    'perl (computer program language)'	=> 'Perl (Computer program language)',
    'perl'				=> 'Perl (Computer program language)',
    'perl/tk (computer program language)' => 'Perl/Tk (Computer program language)',
    'perl/tk'				=> 'Perl/Tk (Computer program language)',
    'persian gulf war, 1991'		=> 'Persian Gulf War, 1991',
    'persistent cookies (computer science)'	=> 'Cookies (Computer science)',
    'persistent cookies'		=> 'Cookies (Computer science)',
    'personal body care'		=> 'Hygiene',
    'personal budgets'			=> 'Budgets, Personal',
    'personal cleanliness'		=> 'Hygiene',
    'personal computers'		=> 'Microcomputers',
    'personal finance software'		=> 'Finance, Personal--Software',
    'personal finance'			=> 'Finance, Personal',
    'personal financial management'	=> 'Finance, Personal',
    'personal financial planning'	=> 'Finance, Personal',
    'personal health services'		=> 'Medical care',
    'personal hygiene'			=> 'Hygiene',
    'personal identity'			=> 'Personality',
    'personal income tax'		=> 'Income tax',
    'personal time management'		=> 'Time management',
    'personality'			=> 'Personality',
    'personality traits'		=> 'Personality',
    'personification of death'		=> 'Death (Personification)',
    'personnel administration'		=> 'Personnel management',
    'personnel management'		=> 'Personnel management',
    'personology'			=> 'Personality',
    'pharmaceuticals'			=> 'Drugs',
    'philosophers'			=> 'Philosophers',
    'philosophers--biography'		=> 'Philosophers--Biography',
    'philosophy, moral'			=> 'Ethics',
    'php (computer program language)'	=> 'PHP (Computer program language)',
    'php'				=> 'PHP (Computer program language)',
    'physical endurance'		=> 'Physical fitness',
    'physical fitness'			=> 'Physical fitness',
    'physical stamina'			=> 'Physical fitness',
    'physical-appearance-based bias'	=> 'Physical-appearance-based bias',
    'physique'				=> 'Bodybuilding',
    'pickling'				=> 'Canning and preserving',
    'pictorial data processing'		=> 'Image processing',
    'picture processing'		=> 'Image processing',
    'pies'				=> 'Pies',
    'pies, pizza'			=> 'Pizza',
    'pizza pies'			=> 'Pizza',
    'pizza'				=> 'Pizza',
    'pizzas'				=> 'Pizza',
    'pl/c (computer program language)'	=> 'PL/C (Computer program language)',
    'pl/c'				=> 'PL/C (Computer program language)',
    'pl/sql (computer program language)' => 'PL/SQL (Computer program language)',
    'pl/sql'				=> 'PL/SQL (Computer program language)',
    'places, imaginary'			=> 'Imaginary places',
    'planning'				=> 'Planning',
    'planning, strategic'		=> 'Strategic planning',
    'plants in art'			=> 'Plants in art',
    'plants, psychoactive'		=> 'Psychotropic plants',
    'plants, psychotropic'		=> 'Psychotropic plants',
    'pocket calculators'		=> 'Calculators',
    'poems'				=> 'Poetry',
    'poetry'				=> 'Poetry',
    'police'			        => 'Police',
    'police--england'			=> 'Police--England',
    'police--england--london'		=> 'Police--England--London',
    'police--england--london--fiction'	=> 'Police--England--London--Fiction',
    'political collectibles'		=> 'Political collectibles',
    'political ethics'			=> 'Political ethics',
    'political paraphernalia'		=> 'Political collectibles',
    'political science--moral and ethical aspects' => 'Political ethics',
    'political terrorism'		=> 'Terrorism',
    'politics and culture'		=> 'Politics and culture',
    'politics and culture--united states' => 'Politics and culture--United States',
    'politics in art'			=> 'Politics in art',
    'politics, practical'		=> 'Politics, Practical',
    'politics, practical--moral and ethical aspects' => 'Political ethics',
    'poll watching'			=> 'Election monitoring',
    'pop culture'			=> 'Popular culture',
    'popular arts'			=> 'Popular culture',
    'popular culture'			=> 'Popular culture',
    'portraits'				=> 'Portraits',
    'possible art'			=> 'Conceptual art',
    'post-object art'			=> 'Conceptual art',
    'potable liquids'			=> 'Beverages',
    'potable water'			=> 'Drinking water',
    'potables'				=> 'Beverages',
    'pottery'				=> 'Pottery',
    'pottery, primitive'		=> 'Pottery',
    'poverty'				=> 'Poverty',
    'pr'				=> 'Public relations',
    'practical extraction and report language'	=> 'Perl (Computer program language)',
    'practical politics'		=> 'Politics, Practical',
    'prayer, mental'			=> 'Meditation',
    'precog'				=> 'Precognition',
    'precognition'			=> 'Precognition',
    'prepaid health plans'		=> 'Health insurance',
    'prepaid medical care'		=> 'Health insurance',
    'prescription drugs'		=> 'Drugs',
    'presentation graphics software'	=> 'Presentation graphics software',
    'presentation software'		=> 'Presentation graphics software',
    'preservation of art objects'       => 'Art objects--Conservation and restoration',
    'price theory'			=> 'Microeconomics',
    'princesses'			=> 'Princesses',
    'print making'			=> 'Prints--Technique',
    'printmaking'			=> 'Prints--Technique',
    'prints'				=> 'Prints',
    'prints--technique'			=> 'Prints--Technique',
    'privacy'				=> 'Privacy',
    'private enterprise'		=> 'Free enterprise',
    'procedural language/sql'		=> 'PL/SQL (Computer program language)',
    'processing, image'			=> 'Image processing',
    'processing, word'			=> 'Word processing',
    'processing, words'			=> 'Word processing',
    'produce exchanges'			=> 'Commodity exchanges',
    'product design'			=> 'Product design',
    'production management'		=> 'Production management',
    'products, commercial'		=> 'Commercial products',
    'professions'			=> 'Occupations',
    'profit-sharing trusts'		=> 'Mutual funds',
    'programming (electronic computers)' => 'Computer programming',
    'programming (mathematics)'		=> 'Programming (Mathematics)',
    'programming languages (computers)' => 'Programming languages (Electronic computers)',
    'programming languages (electronic computers)' => 'Programming languages (Electronic computers)',
    'programming languages'		=> 'Programming languages (Electronic computers)',
    'programming search engines'	=> 'Search engines--Programming',
    'programming'			=> 'Computer programming',
    'project management software'	=> 'Project management--Software',
    'project management'		=> 'Project management',
    'project management--software'	=> 'Project management--Software',
    'projection, astral'		=> 'Astral projection',
    'prolog (computer program language)' => 'Prolog (Computer program language)',
    'prolog'				=> 'Prolog (Computer program language)',
    'prolog++ (computer program language)' => 'Prolog++ (Computer program language)',
    'prolog++'				=> 'Prolog++ (Computer program language)',
    'property insurance'		=> 'Property insurance',
    'prophecy'				=> 'Prophecy',
    'prose poems'			=> 'Prose poems',
    'prose poetry'			=> 'Prose poems',
    'prostitution'			=> 'Prostitution',
    'protocols, computer network'	=> 'Computer network protocols',
    'provencal cooking'			=> 'Cooking, French--Provençal style',
    'provençal cooking'			=> 'Cooking, French--Provençal style',
    'provincial parks'			=> 'Parks',
    'psychedelic drugs'			=> 'Hallucinogenic drugs',
    'psychic healing'			=> 'Mental healing',
    'psychic phenomena'			=> 'Parapsychology',
    'psychic research'			=> 'Parapsychology',
    'psychical research'		=> 'Parapsychology',
    'psycho-kinesis'			=> 'Psychokinesis',
    'psychoactive plants'		=> 'Psychotropic plants',
    'psychokinesis'			=> 'Psychokinesis',
    'psychology'			=> 'Psychology',
    'psychology, cognitive'		=> 'Cognitive psychology',
    'psychotomimetic drugs'		=> 'Hallucinogenic drugs',
    'psychotropic plants'		=> 'Psychotropic plants',
    'public finance'			=> 'Finance, Public',
    'public health services'		=> 'Public health',
    'public health'			=> 'Public health',
    'public health--planning'		=> 'Health planning',
    'public hygiene'			=> 'Public health',
    'public markets'			=> 'Markets',
    'public relations'			=> 'Public relations',
    'public transportation'		=> 'Transportation',
    'punctuation'			=> 'Punctuation',
    'purchasing and buying'		=> 'Purchasing',
    'purchasing'			=> 'Purchasing',
    'purchasing--law and legislation'	=> 'Sales',
    'purchasing--law'			=> 'Sales',
    'put and call transactions'		=> 'Options (Finance)',
    'put options'			=> 'Options (Finance)',
    'puts (finance)'			=> 'Options (Finance)',
    'pyramid marketing'			=> 'Multilevel marketing',
    'pyramid sales clubs'		=> 'Multilevel marketing',
    'python (computer program language)' => 'Python (Computer program language)',
    'python'				=> 'Python (Computer program language)',
    'pythonidae'			=> 'Pythons',
    'pythoninae'			=> 'Pythons',
    'pythons'				=> 'Pythons',
    'q-boats'				=> 'Q-ships',
    'q-ships'				=> 'Q-ships',
    'quality assurance'			=> 'Quality assurance',
    'quality control'			=> 'Quality control',
    'quality management, total'		=> 'Total quality management',
    'quality of environment'		=> 'Environmental quality',
    'quantitative business analysis'	=> 'Management science',
    'quantity cookery'			=> 'Quantity cooking',
    'quantity cooking'			=> 'Quantity cooking',
    'quick and easy cookery'		=> 'Quick and easy cooking',
    'quick and easy cooking'		=> 'Quick and easy cooking',
    'quick-meal cookery'		=> 'Quick and easy cooking',
    'quick-meal cooking'		=> 'Quick and easy cooking',
    'r & d projects'			=> 'Research and development projects',
    'r & d'				=> 'Research and development projects',
    'r and d projects'			=> 'Research and development projects',
    'r&d projects'			=> 'Research and development projects',
    'r&d'				=> 'Research and development projects',
    'rabbits'				=> 'Rabbits',
    'rachel peng'			=> 'Peng, Rachel (Fictitious character)',
    'radio vision'			=> 'Television',
    'rationalization of industry'	=> 'Industrial management',
    'raw food'				=> 'Raw foods',
    'raw foods'				=> 'Raw foods',
    'real estate investment'		=> 'Real estate investment',
    'real estate'			=> 'Real property',
    'real property investment'		=> 'Real estate investment',
    'real property'			=> 'Real property',
    'reducing diets'			=> 'Reducing diets',
    'reduction of weight'		=> 'Weight loss',
    'realty'				=> 'Real property',
    'recreational shooting'		=> 'Shooting',
    'regional economics'		=> 'Regional economics',
    'regional parks'			=> 'Parks',
    'reicki (healing system)'		=> 'Reiki (Healing system)',
    'reicki'				=> 'Reiki (Healing system)',
    'reiki (healing system)'		=> 'Reiki (Healing system)',
    'reiki'				=> 'Reiki (Healing system)',
    'reincarnation'			=> 'Reincarnation',
    'religion and politics'		=> 'Religion and politics',
    'religion and politics--united states' => 'Religion and politics--United States',
    'religion and social problems'	=> 'Religion and social problems',
    'religious art'			=> 'Religious art',
    'religious corporations'		=> 'Corporations, Religious',
    'report program generator'		=> 'RPG (Computer program language)',
    'research & development projects'	=> 'Research and development projects',
    'research and development projects'	=> 'Research and development projects',
    'resistance to government'		=> 'Government, Resistance to',
    'resources, natural'		=> 'Natural resources',
    'restoration of art objects'	=> 'Art objects--Conservation and restoration',
    'resumes'				=> 'Résumés (Employment)',
    'resumes (employment)'		=> 'Résumés (Employment)',
    'résumés'				=> 'Résumés (Employment)',
    'résumés (employment)'		=> 'Résumés (Employment)',
    'retail industry'			=> 'Retail trade',
    'retail marketing'			=> 'Marketing',
    'retail trade'			=> 'Retail trade',
    'retail trade--marketing'		=> 'Marketing',
    'retail franchises'			=> 'Franchises (Retail trade)',
    'retailing'				=> 'Retail trade',
    'retirement planning'		=> 'Retirement--Planning',
    "rights of women"			=> "Women's rights",
    'retirement'			=> 'Retirement',
    'retirement--planning'		=> 'Retirement--Planning',
    'ridgway reservoir (colo.)'  	=> 'Ridgway Reservoir (Colo.)',
    'ridgway'				=> 'Ridgway Reservoir (Colo.)',
    'right and left (political science)' => 'Right and left (Political science)',
    'rights, civil'			=> 'Civil rights',
    'risk (insurance)'			=> 'Risk (Insurance)',
    'risk'				=> 'Risk',
    'rivers'				=> 'Rivers',
    'rivers--england'			=> 'Rivers--England',
    'romance'				=> 'Love stories',
    'routines, utility'			=> 'Utilities (Computer programs)',
    'rpg (computer program language)'	=> 'RPG (Computer program language)',
    'rubies'				=> 'Rubies',
    'ruby (computer program language)'	=> 'Ruby (Computer program language)',
    'rulers'				=> 'Heads of state',
    'russian art'			=> 'Art, Russian',
    'safety measures'			=> 'Safety measures',
    'salads'				=> 'Salads',
    'sales management'			=> 'Sales management',
    'sales'				=> 'Sales',
    'sales--law and legislation'	=> 'Sales',
    'sales--law'			=> 'Sales',
    'salesmanship'			=> 'Selling',
    'salesmen and salesmanship'		=> 'Selling',
    'salt-free diet'			=> 'Salt-free diet',
    'sam vimes (fictitious character)'	=> 'Vimes, Samuel (Fictitious character)',
    'samuel vimes (fictitious character)'	=> 'Vimes, Samuel (Fictitious character)',
    'sanitary affairs'			=> 'Public health',
    'satire'				=> 'Satire',
    'sauces'				=> 'Sauces',
    'schleswig-holstein cooking'	=> 'Cooking, German--Schleswig-Holstein style',
    'schooling'				=> 'Education',
    'sci fi'	 			=> 'Science fiction',
    'sci-fi'	 			=> 'Science fiction',
    'sci/fi'	 			=> 'Science fiction',
    'science fiction & fantasy'		=> 'Speculative fiction',
    'science fiction and fantasy'	=> 'Speculative fiction',
    'science fiction' 			=> 'Science fiction',
    'science fiction--authorship'	=> 'Science fiction--Authorship',
    'science fiction--general'		=> 'Science fiction',
    'science fiction--high tech'	=> 'High technology',
    'science fiction--technique'	=> 'Science fiction--Technique',
    'science fiction/fantasy'		=> 'Speculative fiction',
    'science of language'		=> 'Linguistics',
    'science of science'		=> 'Science',
    'science stories'			=> 'Science fiction',
    'science'				=> 'Science',
    'science, moral'			=> 'Ethics',
    'science--authorship'		=> 'Technical writing',
    'science--fiction'			=> 'Science fiction',
    'sciences'				=> 'Science',
    'scientific writing'		=> 'Technical writing',
    'scifi'	 			=> 'Science fiction',
    'scotland'				=> 'Scotland',
    'scottish cooking'			=> 'Cooking, Scottish',
    'screen trading (securities)'	=> 'Electronic trading of securities',
    'screen trading'			=> 'Electronic trading of securities',
    'sculpting'				=> 'Sculpture--Technique',
    'sculpture'				=> 'Sculpture',
    'sculpture--technique'		=> 'Sculpture--Technique',
    'search agents'			=> 'Search engines',
    'search engines'			=> 'Search engines',
    'search engines, web'		=> 'Web search engines',
    'search engines--programming'	=> 'Search engines--Programming',
    'second sight'			=> 'Precognition',
    'second world war'			=> 'World War, 1939-1945',
    'secret writing'			=> 'Cryptography',
    'secretarial aids & training'	=> 'Secretaries--Training',
    'secretarial aids and training'	=> 'Secretaries--Training',
    'secretaries'			=> 'Secretaries',
    'secretaries--training'		=> 'Secretaries--Training',
    'security of computer systems'	=> 'Computer security',
    'security of computer networks'	=> 'Computer networks--Security measures',
    'self-improvement'			=> 'Success',
    'selling homes'			=> 'House selling',
    'selling houses'			=> 'House selling',
    'selling'				=> 'Selling',
    'selling--law and legislation'	=> 'Sales',
    'selling--law'			=> 'Sales',
    'sensory deprivation therapy'	=> 'Sensory deprivation--Therapeutic use',
    'sensory deprivation'		=> 'Sensory deprivation',
    'sensory deprivation--therapeutic use' => 'Sensory deprivation--Therapeutic use',
    'sensory isolation'			=> 'Sensory deprivation',
    'seraphim'				=> 'Angels',
    'serial picture books'		=> 'Comic books, strips, etc',
    'service industries'		=> 'Service industries',
    'services, contracting for'		=> 'Contracting out',
    'services, financial'		=> 'Financial services industry',
    'sex'				=> 'Sex',
    'sex--religious aspects'		=> 'Sex--Religious aspects',
    'sexual abuse of children'		=> 'Child sexual abuse',
    'sexual behavior'			=> 'Sex',
    'sexual child abuse'		=> 'Child sexual abuse',
    'sexual practices'			=> 'Sex',
    'sexuality'				=> 'Sex',
    'shamanism'				=> 'Shamanism',
    'shape-shifters'			=> 'Shapeshifting',
    'shape-shifting'			=> 'Shapeshifting',
    'shapeshifters'			=> 'Shapeshifting',
    'shapeshifting'			=> 'Shapeshifting',
    'shapeshifting--fiction'		=> 'Shapeshifting',
    'shares of stock'			=> 'Stocks',
    'shooting sport'			=> 'Shooting',
    'shooting sports'			=> 'Shooting',
    'shooting'				=> 'Shooting',
    'short stories'			=> 'Short stories',
    'sickness insurance'		=> 'Health insurance',
    'simulation, computer'		=> 'Computer simulation',
    'sisters'				=> 'Sisters',
    'sisters--fiction'			=> 'Sisters--Fiction',
    'sites, web'			=> 'Web sites',
    'sixth sense'			=> 'Extrasensory perception',
    'sizeism'				=> 'Physical-appearance-based bias',
    'sizism'				=> 'Physical-appearance-based bias',
    'skills training'			=> 'Training',
    'slate computers'			=> 'Tablet computers',
    'slave holders'			=> 'Slaveholders',
    'slave keeping'			=> 'Slavery',
    'slave master'			=> 'Slaveholders',
    'slave masters'			=> 'Slaveholders',
    'slave owner'			=> 'Slaveholders',
    'slave owners'			=> 'Slaveholders',
    'slave ownership'			=> 'Slavery',
    'slave system'			=> 'Slavery',
    'slaveholders'			=> 'Slaveholders',
    'slaveholding'			=> 'Slavery',
    'slavemasters'			=> 'Slaveholders',
    'slaveowners'			=> 'Slaveholders',
    'slavery'				=> 'Slavery',
    'sleep deprivation'			=> 'Sleep deprivation',
    'sleep'				=> 'Sleep',
    'sleeping'				=> 'Sleep',
    'slimming'				=> 'Weight loss',
    'slumber'				=> 'Sleep',
    'small and medium-sized business'	=> 'Small business',
    'small and medium-sized businesses'	=> 'Small business',
    'small and medium-sized enterprise'	=> 'Small business',
    'small and medium-sized enterprises' => 'Small business',
    'small arms'			=> 'Firearms',
    'small business tax'		=> 'Small business--Taxation',
    'small business taxation'		=> 'Small business--Taxation',
    'small business taxes'		=> 'Small business--Taxation',
    'small business'			=> 'Small business',
    'small business--Taxation'		=> 'Small business--Taxation',
    'small businesses'			=> 'Small business',
    'smalltalk (computer program language)' => 'Smalltalk (Computer program language)',
    'smart growth'			=> 'Sustainable development',
    'sneffels' 				=> 'Mount Sneffels Wilderness (Colo.)',
    'social action'			=> 'Social action',
    'social action--research'		=> 'Action research',
    'social action--religious aspects'	=> 'Religion and social problems',
    'social classes'			=> 'Social classes',
    'social classes--fiction'		=> 'Social classes--Fiction',
    'social exclusion'			=> 'Social isolation',
    'social hygiene'			=> 'Public health',
    'social infrastructure'		=> 'Infrastructure (Economics)',
    'social isolation'			=> 'Social isolation',
    'social medicine'			=> 'Social medicine',
    'social networking web sites'	=> 'Online social networks',
    'social networking'			=> 'Social networks',
    'social networks'			=> 'Social networks',
    'social overhead capital'		=> 'Infrastructure (Economics)',
    'social problems and religion'	=> 'Religion and social problems',
    'social support systems'		=> 'Social networks',
    'socioeconomic status'		=> 'Economic conditions',
    'sodium-restricted diet'		=> 'Salt-free diet',
    'software development'		=> 'Computer software--Development',
    'software engineering'		=> 'Software engineering',
    'software engineering--project management' => 'Software engineering--Project management',
    'software'				=> 'Computer software',
    'software, computer'		=> 'Computer software',
    'software, malevolent'		=> 'Malware (Computer software)',
    'software, malicious'		=> 'Malware (Computer software)',
    'soho (london, england)'		=> 'Soho (London, England)',
    'soothsaying'			=> 'Soothsaying',
    'sorcerers'				=> 'Wizards',
    'sorrow'				=> 'Grief',
    'soup'				=> 'Soups',
    'soups'				=> 'Soups',
    'south german cooking'		=> 'Cooking, German--Southern style',
    'southern cooking (united states)'	=> 'Cooking, American--Southern style',
    'southern cooking (germany)'	=> 'Cooking, German--Southern style',
    'southwestern cooking (united states)'	=> 'Cooking, American--Southwestern style',
    'space colonies'			=> 'Space colonies',
    'space opera'			=> 'Speculative fiction',
    'space rockets'			=> 'Space vehicles',
    'space ships'			=> 'Space vehicles',
    'space vehicles'			=> 'Space vehicles',
    'spacecraft'			=> 'Space vehicles',
    'spaceships'			=> 'Space vehicles',
    'spam (electronic mail)'		=> 'Spam (Electronic mail)',
    'spam'				=> 'Spam (Electronic mail)',
    'specfic'				=> 'Speculative fiction',
    'specie'				=> 'Coins',
    'speculative fantasy'		=> 'Speculative fiction',
    'speculative fiction'		=> 'Speculative fiction',
    'speech processing systems'		=> 'Speech processing systems',
    'speech processing'			=> 'Speech processing systems',
    'spices--use in cooking'		=> 'Cooking (Spices)',
    'spies'     			=> 'Spy stories',
    'spirit channeling'			=> 'Channeling (Spiritualism)',
    'spirit guides'			=> 'Guides (Spiritualism)',
    'spiritism'				=> 'Spiritualism',
    'spirits, alcoholic'		=> 'Liquors',
    'spiritual healing'			=> 'Spiritual healing',
    'spiritual therapies'		=> 'Spiritual healing',
    'spiritual-mindedness'		=> 'Spirituality',
    'spiritualism'			=> 'Spiritualism',
    'spirituality'			=> 'Spirituality',
    'spirituous liquors'		=> 'Liquors',
    'sport shooting'			=> 'Shooting',
    'sports stories'			=> 'Sports stories',
    'sports'				=> 'Sports',
    'sports--fiction'			=> 'Sports stories',
    'sports--juvenile fiction'		=> 'Sports stories',
    'spread sheets'			=> 'Electronic spreadsheets',
    'spread sheets, electronic'		=> 'Electronic spreadsheets',
    'spreadsheet software'		=> 'Electronic spreadsheets--Software',
    'spreadsheeting, electronic'	=> 'Electronic spreadsheets',
    'spreadsheets'			=> 'Electronic spreadsheets',
    'spreadsheets, electronic'		=> 'Electronic spreadsheets',
    'spy stories'     			=> 'Spy stories',
    'sql (computer program language)'	=> 'SQL (Computer program language)',
    'sql'				=> 'SQL (Computer program language)',
    'standard of value'			=> 'Money',
    'star trek fiction'			=> 'Star Trek fiction',
    'star trek'				=> 'Star Trek fiction',
    'star wars fiction'			=> 'Star Wars fiction',
    'star wars'				=> 'Star Wars fiction',
    'start-up business enterprises'	=> 'New business enterprises',
    'start-up businesses enterprises'	=> 'New business enterprises',
    'start-up companies'		=> 'New business enterprises',
    'start-up enterprises'		=> 'New business enterprises',
    'start-ups (business enterprises)'	=> 'New business enterprises',
    'start-ups'				=> 'New business enterprises',
    'starting a business'		=> 'New business enterprises',
    'startups (business enterprises)'	=> 'New business enterprises',
    'startups'				=> 'New business enterprises',
    'state parks'			=> 'Parks',
    'statistical matching'		=> 'Statistical matching',
    'statues'				=> 'Sculpture',
    'statuettes'			=> 'Figurines',
    'statutes'				=> 'Statutes',
    'steampunk fiction'			=> 'Steampunk fiction',
    'steampunk'				=> 'Steampunk fiction',
    'steganography'			=> 'Cryptography',
    'stereograms'			=> 'Stereograms',
    'stew'				=> 'Stews',
    'stews'				=> 'Stews',
    'stimulus deprivation'		=> 'Sensory deprivation',
    'stock issues'			=> 'Stocks',
    'stock offerings'			=> 'Stocks',
    'stock trading'			=> 'Stocks',
    'stocks'				=> 'Stocks',
    'stonework, decorative'		=> 'Sculpture',
    'strategic management'		=> 'Strategic planning',
    'strategic planning'		=> 'Strategic planning',
    'street art'			=> 'Street art',
    'structural adjustment (economic policy)' => 'Structural adjustment (Economic policy)',
    'structural adjustment'		=> 'Structural adjustment (Economic policy)',
    'structured query language'		=> 'SQL (Computer program language)',
    'study guides'			=> 'Study guides',
    'submarine boats'			=> 'Submarines (Ships)',
    'submarines (ships)'		=> 'Submarines (Ships)',
    'submarines'			=> 'Submarines (Ships)',
    'success'				=> 'Success',
    'super heroes'			=> 'Superheroes',
    'superannuation'			=> 'Retirement',
    'superheroes'			=> 'Superheroes',
    'supernatural'			=> 'Supernatural',
    'survival'				=> 'Survival',
    'survival skills'			=> 'Survival',
    'suspense fiction'			=> 'Suspense fiction',
    'suspense tales'			=> 'Suspense fiction',
    'suspense'				=> 'Suspense fiction',
    'sustainable development'		=> 'Sustainable development',
    'sustainable economic development'	=> 'Sustainable development',
    'sweets'				=> 'Confectionery',
    'system administration'		=> 'Computers--Administration',
    'system analysis'			=> 'System analysis',
    'systems administration'		=> 'Computers--Administration',
    'systems analysis'			=> 'System analysis',
    'systems architecture'		=> 'Computer architecture',
    'systems, expert (computer science)' => 'Expert systems (Computer science)',
    'systems, expert'			=> 'Expert systems (Computer science)',
    'tablet computers'			=> 'Tablet computers',
    'tablets (computers)'		=> 'Tablet computers',
    'takeovers, corporate'		=> 'Consolidation and merger of corporations',
    'tap water'				=> 'Drinking water',
    'tarot'				=> 'Tarot',
    'tattooing'				=> 'Tattooing',
    'tattoos (body markings)'		=> 'Tattooing',
    'tattoos'				=> 'Tattooing',
    'tax policy'			=> 'Taxation',
    'tax reform'			=> 'Taxation',
    'tax-exempt organizations'		=> 'Nonprofit organizations',
    'taxable income'			=> 'Income tax',
    'taxation of franchises'		=> 'Corporations--Taxation',
    'taxation of income'		=> 'Income tax',
    'taxation'				=> 'Taxation',
    'taxation, incidence of'		=> 'Taxation',
    'taxes'				=> 'Taxation',
    'tea'				=> 'Tea',
    'tea--use in cooking'		=> 'Cooking (Tea)',
    'teachers'				=> 'Teachers',
    'technical writing'			=> 'Technical writing',
    'technology'			=> 'Technology',
    'technology--authorship'		=> 'Technical writing',
    'technomancers'			=> 'Technomancers',
    'technomancy'			=> 'Technomancy',
    'telekinesis'			=> 'Psychokinesis',
    'telemarketing'			=> 'Telemarketing',
    'telepathy'				=> 'Telepathy',
    'telephone marketing'		=> 'Telemarketing',
    'telephone service'			=> 'Telephone',
    'telephone'				=> 'Telephone',
    'telephones'			=> 'Telephone',
    'teleportation'			=> 'Teleportation',
    'teleprocessing networks'		=> 'Computer networks',
    'television'			=> 'Television',
    'territorial parks'			=> 'Parks',
    'terror attacks'			=> 'Terrorism',
    'terrorism'				=> 'Terrorism',
    'terrorism, acts of'		=> 'Terrorism',
    'terrorist acts'			=> 'Terrorism',
    'terrorist attacks'			=> 'Terrorism',
    'textile industry and fabrics'	=> 'Textile industry',
    'textile industry'			=> 'Textile industry',
    'textiles industry'			=> 'Textile industry',
    'thames'                 		=> 'Thames River (England)',
    'thames river'           		=> 'Thames River (England)',
    'thames river (england)' 		=> 'Thames River (England)',
    'theology'				=> 'Theology',
    'theology, mystical'		=> 'Mysticism',
    'thieves'				=> 'Thieves',
    'thinking, artificial'		=> 'Artificial intelligence',
    'thought-transference'		=> 'Telepathy',
    'thralldom'				=> 'Slavery',
    'thriller'				=> 'Suspense fiction',
    'thrillers (fiction)'		=> 'Suspense fiction',
    'thrillers'				=> 'Suspense fiction',
    'tiffany aching (fictitious character)' => 'Aching, Tiffany (Fictitious character)',
    'tiffany aching'			=> 'Aching, Tiffany (Fictitious character)',
    'time allocation'			=> 'Time management',
    'time budgets'			=> 'Time management',
    'time management'			=> 'Time management',
    'time use'				=> 'Time management',
    'time'				=> 'Time',
    'time--management'			=> 'Time management',
    'time--organization'		=> 'Time management',
    'time--use of'			=> 'Time management',
    'time-saving cooking'		=> 'Quick and easy cooking',
    'timepieces'			=> 'Clocks and watches',
    'total quality management'		=> 'Total quality management',
    'tour operators'			=> 'Tourism',
    'tourism industry'			=> 'Tourism',
    'tourism operators'			=> 'Tourism',
    'tourism'				=> 'Tourism',
    'tourist industry'			=> 'Tourism',
    'tourist trade'			=> 'Tourism',
    'tourist traffic'			=> 'Tourism',
    'towns'				=> 'Cities and towns',
    'tqm (total quality management)'	=> 'Total quality management',
    'tqm'				=> 'Total quality management',
    'trade policy'			=> 'Commercial policy',
    'trade'				=> 'Commerce',
    'trade, international'		=> 'International trade',
    'trades'				=> 'Occupations',
    'trading of securities, electronic'	=> 'Electronic trading of securities',
    'trading, futures'			=> 'Futures',
    'trading, stock'			=> 'Stocks',
    'training'				=> 'Training',
    'transmission of data'		=> 'Data transmission systems',
    'transnational corporations'	=> 'International business enterprises',
    'transnational enterprises'		=> 'International business enterprises',
    'transport industry'		=> 'Transportation',
    'transport'				=> 'Transportation',
    'transportation companies'		=> 'Transportation',
    'transportation industry'		=> 'Transportation',
    'transportation'			=> 'Transportation',
    'travel industry'			=> 'Tourism',
    'travel, astral'			=> 'Astral projection',
    'tv'				=> 'Television',
    'u.s. government'			=> 'United States--Politics and government',
    'u.s. political culture'		=> 'Politics and culture--United States',
    'u.s. politics'			=> 'United States--Politics and government',
    'u.s.a.'				=> 'United States',
    'ufo phenomena'			=> 'Unidentified flying objects',
    'ufo'				=> 'Unidentified flying objects',
    'ufology'				=> 'Unidentified flying objects',
    'ufos'				=> 'Unidentified flying objects',
    'uits'				=> 'Mutual funds',
    'uml (computer science)'		=> 'UML (Computer science)',
    'uml'				=> 'UML (Computer science)',
    'uncooked food'			=> 'Raw foods',
    'underwater basket weaving'		=> 'Underwater construction--Baskets',
    'underwater basket-weaving'		=> 'Underwater construction--Baskets',
    'underwater construction'		=> 'Underwater construction',
    'underwater construction--baskets'	=> 'Underwater construction--Baskets',
    'underwriting'			=> 'Insurance',
    'unemployment'			=> 'Unemployment',
    'unfired food'			=> 'Raw foods',
    'unidentified flying objects'	=> 'Unidentified flying objects',
    'unified modeling language'		=> 'Unified Modeling Language',
    'unit investment trusts'		=> 'Mutual funds',
    'unit trusts'			=> 'Mutual funds',
    'united states political culture'	=> 'Politics and culture--United States',
    'united states'			=> 'United States',
    'united states, northwestern'	=> 'Northwestern States',
    'united states--collectibles'	=> 'Americana',
    'united states--politics and culture' => 'Politics and culture--United States',
    'united states--politics and government' => 'United States--Politics and government',
    'urban economics'			=> 'Urban economics',
    'us government'			=> 'United States--Politics and government',
    'us political culture'		=> 'Politics and culture--United States',
    'us politics'			=> 'United States--Politics and government',
    'us'				=> 'United States',
    'usa'				=> 'United States',
    'use of time'			=> 'Time management',
    'user created content'		=> 'User-generated content',
    'user generated content'		=> 'User-generated content',
    'user interfaces (computer systems)' => 'User interfaces (Computer systems)',
    'user interfaces'			 => 'User interfaces (Computer systems)',
    'user-created content'		=> 'User-generated content',
    'user-generated content'		=> 'User-generated content',
    'usury'				=> 'Interest',
    'utensils'				=> 'Implements, utensils, etc',
    'utilities (computer programs)'	=> 'Utilities (Computer programs)',
    'utility programs'			=> 'Utilities (Computer programs)',
    'utility routines'			=> 'Utilities (Computer programs)',
    'valdemar'			        => 'Valdemar (Imaginary place)',
    'valdemar (imaginary place)'        => 'Valdemar (Imaginary place)',
    'vampires'				=> 'Vampires',
    'vbscript (computer program language)' => 'VBScript (Computer program language)',
    'vbscript'				=> 'VBScript (Computer program language)',
    'vessels (utensils)'		=> 'Implements, utensils, etc',
    'video art'				=> 'Video art',
    'video games'			=> 'Computer games',
    'vietnam'				=> 'Vietnam',
    'vietnam war'			=> 'Vietnam War, 1961-1975',
    'vietnam war, 1961-1975'		=> 'Vietnam War, 1961-1975',
    'vimes, samuel (fictitious character)'	=> 'Vimes, Samuel (Fictitious character)',
    'vintage automobiles'		=> 'Antique and classic cars',
    'vintage cars'			=> 'Antique and classic cars',
    'virtual computer systems'		=> 'Virtual computer systems',
    'virtual corporations'		=> 'Virtual corporations',
    'virtual environments'		=> 'Virtual reality',
    'virtual machine systems'		=> 'Virtual computer systems',
    'virtual machines'			=> 'Virtual computer systems',
    'virtual private networks'		=> 'Extranets (Computer networks)',
    'virtual reality'			=> 'Virtual reality',
    'virtual worlds'			=> 'Virtual reality',
    'vision, computer'			=> 'Computer vision',
    'vision, machine'			=> 'Computer vision',
    'visitor industry'			=> 'Tourism',
    'visual data processing'		=> 'Optical data processing',
    'voyagers'				=> 'Explorers',
    'vpns'				=> 'Extranets (Computer networks)',
    'vr'				=> 'Virtual reality',
    'w3 (world wide web)'		=> 'World Wide Web',
    'w3'				=> 'World Wide Web',
    'wall art'				=> 'Street art',
    'war stories'			=> 'War stories',
    'war'				=> 'War stories',
    'warehousing data'			=> 'Data warehousing',
    'warehousing information'		=> 'Data warehousing',
    'warehousing, data'			=> 'Data warehousing',
    'warehousing, information'		=> 'Data warehousing',
    'warlocks'				=> 'Warlocks',
    'warships'				=> 'Warships',
    'watches'				=> 'Clocks and watches',
    'water-color painting'		=> 'Watercolor painting',
    'water-color paintings'		=> 'Watercolor painting',
    'water-colors'			=> 'Watercolor painting',
    'watercolor painting'		=> 'Watercolor painting',
    'watercolor painting--technique'	=> 'Watercolor painting--Technique',
    'watercolor paintings'		=> 'Watercolor painting',
    'watercolors'			=> 'Watercolor painting',
    'weather'				=> 'Weather',
    'weatherwax, esme (fictitious character)'	=> 'Weatherwax, Granny (Fictitious character)',
    'weatherwax, esmerelda (fictitious character)'	=> 'Weatherwax, Granny (Fictitious character)',
    'weatherwax, granny (fictitious character)'	=> 'Weatherwax, Granny (Fictitious character)',
    'web (world wide web)'		=> 'World Wide Web',
    'web broadcasting'			=> 'Webcasting',
    'web browsers'			=> 'Browsers (Computer programs)',
    'web browsing software'		=> 'Browsers (Computer programs)',
    'web casting'			=> 'Webcasting',
    'web drugstores'			=> 'Internet pharmacies',
    'web logs'				=> 'Blogs',
    'web pages'				=> 'Web sites',
    'web pharmacies'			=> 'Internet pharmacies',
    'web programming'			=> 'Web site development',
    'web retailing'			=> 'Electronic commerce',
    'web search engines'		=> 'Web search engines',
    'web searching'			=> 'Web search engines',
    'web services'			=> 'Web services',
    'web site development'		=> 'Web site development',
    'web site directories'		=> 'Web sites--Directories',
    'web site programming'		=> 'Web site development',
    'web sites'				=> 'Web sites',
    'web sites--computer programming'	=> 'Web site development',
    'web sites--design'			=> 'Web sites--Design',
    'web sites--development'		=> 'Web site development',
    'web sites--directories'		=> 'Web sites--Directories',
    'web sites--programming'		=> 'Web site development',
    'webcasting'			=> 'Webcasting',
    'webliographies'			=> 'Web sites--Directories',
    'weblogs'				=> 'Blogs',
    'webpage design'			=> 'Web sites--Design',
    'webpages'				=> 'Web sites',
    'website design'			=> 'Web sites--Design',
    'website development'		=> 'Web site development',
    'website programming'		=> 'Web site development',
    'websites'				=> 'Web sites',
    'weight control of obesity'		=> 'Weight loss',
    'weight control'			=> 'Weight loss',
    'weight loss'			=> 'Weight loss',
    'weight reducing'			=> 'Weight loss',
    'weight reduction'			=> 'Weight loss',
    'welsh cooking'			=> 'Cooking, Welsh',
    'were-wolf'				=> 'Werewolves',
    'were-wolves'			=> 'Werewolves',
    'werewolf'				=> 'Werewolves',
    'werewolves'			=> 'Werewolves',
    'werewolves--fiction'		=> 'Werewolves',
    'werwolf'				=> 'Werewolves',
    'werwolves'				=> 'Werewolves',
    'west indian cooking'		=> 'Cooking, West Indian',
    'western cooking (united states)'	=> 'Cooking, American--Western style',
    'westphalian cooking'		=> 'Cooking, German--Westphalian style',
    'wideband communication systems'	=> 'Broadband communication systems',
    'wimmin'				=> 'Women',
    'wireless communication systems'	=> 'Wireless communication systems',
    'wireless data communication systems' => 'Wireless communication systems',
    'wireless data communication'	=> 'Wireless communication systems',
    'wireless data transmission systems' => 'Wireless communication systems',
    'wireless data transmission'	=> 'Wireless communication systems',
    'wireless information systems'	=> 'Wireless communication systems',
    'wireless telecommunication systems' => 'Wireless communication systems',
    'wireless telecommunication'	=> 'Wireless communication systems',
    'witchcraft'			=> 'Witchcraft',
    'wizard of london'			=> 'Wizards--England--London--Fiction',
    'wizards'				=> 'Wizards',
    'wizards--england--london--fiction'	=> 'Wizards--England--London--Fiction',
    'wok cookery'			=> 'Wok cooking',
    'wok cooking'			=> 'Wok cooking',
    'woman'				=> 'Women',
    'women'				=> 'Women',
    'women detectives'			=> 'Women detectives',
    'women entrepreneurs'		=> 'Businesswomen',
    'women heroes'			=> 'Women heroes',
    'women heroes--fiction'		=> 'Women heroes--Fiction',
    'women in business'			=> 'Businesswomen',
    'women--biography'			=> 'Women--Biography',
    "women--civil rights"		=> "Women's rights",
    "women--rights of women"		=> "Women's rights",
    'women--suffrage'			=> 'Women--Suffrage',
    "women's rights"			=> "Women's rights",
    'womon'				=> 'Women',
    'womyn'				=> 'Women',
    'wood furniture'			=> 'Furniture',
    'wooden furniture'			=> 'Furniture',
    'wooing'				=> 'Courtship',
    'word processing software'		=> 'Word processing--Software',
    'word processing'			=> 'Word processing',
    'word processing--software'		=> 'Word processing--Software',
    'work environment'			=> 'Work environment',
    'working conditions'		=> 'Work environment',
    'working conditions, physical'	=> 'Work environment',
    'working environment'		=> 'Work environment',
    'workplace climate'			=> 'Work environment',
    'workplace culture'			=> 'Work environment',
    'workplace environment'		=> 'Work environment',
    'workplace'				=> 'Work environment',
    'worksite environment'		=> 'Work environment',
    'world economics'			=> 'Competition, International',
    'world terrorism'			=> 'Terrorism',
    'world trade'			=> 'International trade',
    'world war, 1939-1945'		=> 'World War, 1939-1945',
    'world war 2'			=> 'World War, 1939-1945',
    'world war ii'			=> 'World War, 1939-1945',
    'world war two'			=> 'World War, 1939-1945',
    'world wide web'			=> 'World Wide Web',
    'world wide web pages'		=> 'Web sites',
    'world wide web searching'		=> 'Web search engines',
    'world wide web sites'		=> 'Web sites',
    'world wide web sites--directories'	=> 'Web sites--Directories',
    'world wide web--directories'	=> 'Web sites--Directories',
    'writing'				=> 'Writing',
    'writing letters'			=> 'Letter writing',
    'writing of letters'		=> 'Letter writing',
    'www (world wide web)'		=> 'World Wide Web',
    'www pages'				=> 'Web sites',
    'www sites'				=> 'Web sites',
    'www'				=> 'World Wide Web',
    'xml (document markup language)'	=> 'XML (Document markup language)',
    'xml'				=> 'XML (Document markup language)',
    'xml-based user interface language'	=> 'XUL (Document markup language)',
    'xul (document markup language)'	=> 'XUL (Document markup language)',
    'xul'				=> 'XUL (Document markup language)',
    'young women'			=> 'Young women',
    'young women--england--fiction'	=> 'Young women--England--Fiction',
    'young women--fiction'		=> 'Young women--Fiction',
    'youngsters'			=> 'Children',
    'zombies'				=> 'Zombies',
    'zombis'				=> 'Zombies',
   );


our %mobibooktypes = (
    'Default' => undef,
    'eBook' => 'text/x-oeb1-document',
    'eNews' => 'application/x-mobipocket-subscription',
    'News feed' => 'application/x-mobipocket-subscription-feed',
    'News magazine' => 'application/x-mobipocket-subscription-magazine',
    'Images' => 'image/gif',
    'Microsoft Word document' => 'application/msword',
    'Microsoft Excel sheet' => 'application/vnd.ms-excel',
    'Microsoft Powerpoint presentation' => 'application/vnd.ms-powerpoint',
    'Plain text' => 'text/plain',
    'HTML' => 'text/html',
    'Mobipocket game' => 'application/vnd.mobipocket-game',
    'Franklin game' => 'application/vnd.mobipocket-franklin-ua-game'
    );

our %publishermap = (
    'a.s.s.t.r'				=> 'ASSTR',
    'a.s.s.t.r.'			=> 'ASSTR',
    'ace books'             		=> 'Ace Books',
    'ace'                   		=> 'Ace Books',
    'acebooks'              		=> 'Ace Books',
    'alt sex stories text repository' 	=> 'ASSTR',
    'alt.sex.stories text repository' 	=> 'ASSTR',
    'alt.sex.stories'			=> 'ASSTR',
    'alt.sex.stories.moderated'		=> 'ASSTR',
    'anchor books'			=> 'Anchor Books',
    'anchor books a division of random house, inc.' => 'Anchor Books',
    'anchor booksa division of random house, inc.' => 'Anchor Books',
    'asstr'				=> 'ASSTR',
    'baen books'               		=> 'Baen Publishing Enterprises',
    'baen publishing'       		=> 'Baen Publishing Enterprises',
    'baen'                  		=> 'Baen Publishing Enterprises',
    'ballantine books'      		=> 'Ballantine Books',
    'ballantine'            		=> 'Ballantine Books',
    'barnes & noble'      		=> 'Barnes and Noble Publishing',
    'barnes &amp; noble'      		=> 'Barnes and Noble Publishing',
    'barnes and noble'      		=> 'Barnes and Noble Publishing',
    'barnes&amp;noble'      		=> 'Barnes and Noble Publishing',
    'barnes&noble'      		=> 'Barnes and Noble Publishing',
    'barnesandnoble.com'    		=> 'Barnes and Noble Publishing',
    'blackmask online'			=> 'Blackmask Online',
    'cpan'                  		=> 'CPAN',
    'del rey books'         		=> 'Del Rey Books',
    'del rey'               		=> 'Del Rey Books',
    'delrey'                		=> 'Del Rey Books',
    'e-reads'               		=> 'E-Reads',
    'electronic text center. university of virginia library.' => 'University of Virginia Library',
    'ereads'                		=> 'E-Reads',
    'ereads.com'            		=> 'E-Reads',
    'feedbooks (www.feedbooks.com)' 	=> 'Feedbooks',
    'feedbooks'             		=> 'Feedbooks',
    'fictionwise'           		=> 'Fictionwise',
    'fictionwise, inc.'       		=> 'Fictionwise',
    'fictionwise.com'       		=> 'Fictionwise',
    'gutenberg'             		=> 'Project Gutenberg',
    'gutenberg.org'         		=> 'Project Gutenberg',
    'harmony books'         		=> 'Harmony Books',
    'harmony'               		=> 'Harmony Books',
    'harper collins'        		=> 'HarperCollins',
    'harper-collins'        		=> 'HarperCollins',
    'harpercollins'         		=> 'HarperCollins',
    'http://www.blackmask.com'		=> 'Blackmask Online',
    'http://www.blackmask.com/'		=> 'Blackmask Online',
    'manybooks'             		=> 'ManyBooks',
    'manybooks.net'         		=> 'ManyBooks',
    'marion zimmer bradley literary works trust' => 'Marion Zimmer Bradley Literary Works Trust',
    'mzb literary works trust'		=> 'Marion Zimmer Bradley Literary Works Trust',
    'penguin group'         		=> 'Penguin Group',
    'penguin group, usa'    		=> 'Penguin Group',
    'penguin'               		=> 'Penguin Group',
    'project gutenberg'     		=> 'Project Gutenberg',
    'random-house.com'      		=> 'Random House',
    'randomhouse'           		=> 'Random House',
    'randomhouse.co.uk'     		=> 'Random House',
    'rosetta books'         		=> 'Rosetta Books',
    'rosetta'               		=> 'Rosetta Books',
    'rosettabooks'          		=> 'Rosetta Books',
    'siren publishing'      		=> 'Siren Publishing',
    'siren'                 		=> 'Siren Publishing',
    'smashwords'			=> 'Smashwords',
    'smashwords, inc.'			=> 'Smashwords',
    'stonehouse press'			=> 'Stonehouse Press',
    'stories online'			=> 'World Literature Company',
    'storiesonline'			=> 'World Literature Company',
    'the random house publishing group' => 'Random House',
    'tom doherty associates'		=> 'Tom Doherty Associates',
    'university of virginia library'	=> 'University of Virginia Library',
    'university of virginia library.'	=> 'University of Virginia Library',
    'wildside press'        		=> 'Wildside Press',
    'wildside'              		=> 'Wildside Press',
    'world literature company'          => 'World Literature Company',
    'www.blackmask.com'			=> 'Blackmask Online',
    'www.ereads.com'        		=> 'E-Reads',
    'www.feedbooks.com'     		=> 'Feedbooks',
    'www.fictionwise.com'   		=> 'Fictionwise',
    'www.gutenberg.org'     		=> 'Project Gutenberg',
    'www.random-house.com'  		=> 'Random House',
    'www.randomhouse.co.uk' 		=> 'Random House',
    );


our %nonxmlentity2char = %entity2char;
delete($nonxmlentity2char{'amp'});
delete($nonxmlentity2char{'gt'});
delete($nonxmlentity2char{'lt'});
delete($nonxmlentity2char{'quot'});
delete($nonxmlentity2char{'apos'});

our %referencetypes = (
    # standard types
    'acknowledgements'   => 'acknowledgements',
    'bibliography'       => 'bibliography',
    'colophon'           => 'colophon',
    'copyright-page'     => 'copyright-page',
    'cover'              => 'cover',
    'dedication'         => 'dedication',
    'epigraph'           => 'epigraph',
    'foreword'           => 'foreword',
    'glossary'           => 'glossary',
    'index'              => 'index',
    'loi'                => 'loi',
    'lot'                => 'lot',
    'notes'              => 'notes',
    'preface'            => 'preface',
    'text'               => 'text',
    'title-page'         => 'title-page',
    'toc'                => 'toc',
    # common nonstandard types
    'start'              => 'text',
    'coverimage'         => 'other.ms-coverimage',
    'coverimagestandard' => 'other.ms-coverimage-standard',
    'other.copyright'    => 'copyright-page',
    'other.ms-firstpage' => 'text',
    'thumbimage'         => 'other.ms-thumbimage',
    'thumbimagestandard' => 'other.ms-thumbimage-standard',
   );

our %relatorcodes = (
    'act' => 'Actor',
    'adp' => 'Adapter',
    'ann' => 'Annotator',
    'ant' => 'Bibliographic antecedent',
    'app' => 'Applicant',
    'arc' => 'Architect',
    'arr' => 'Arranger',
    'art' => 'Artist',
    'asg' => 'Assignee',
    'asn' => 'Associated name',
    'att' => 'Attributed name',
    'aui' => 'Author of introduction',
    'aus' => 'Author of screenplay',
    'aut' => 'Author',
    'bdd' => 'Binding designer',
    'bjd' => 'Bookjacket designer',
    'bkd' => 'Book designer',
    'bkp' => 'Book producer',
    'bnd' => 'Binder',
    'bpd' => 'Bookplate designer',
    'bsl' => 'Bookseller',
    'chr' => 'Choreographer',
    'cli' => 'Client',
    'cll' => 'Calligrapher',
    'clt' => 'Collotyper',
    'cmm' => 'Commentator',
    'cmp' => 'Composer',
    'cmt' => 'Compositor',
    'cnd' => 'Conductor',
    'cns' => 'Censor',
    'coe' => 'Contestant-appellee',
    'col' => 'Collector',
    'com' => 'Compiler',
    'cos' => 'Contestant',
    'cot' => 'Contestant-appellant',
    'cpe' => 'Complainant-appellee',
    'cph' => 'Copyright holder',
    'cpl' => 'Complainant',
    'cpt' => 'Complainant-appellant',
    'crp' => 'Correspondent',
    'crr' => 'Corrector',
    'cst' => 'Costume designer',
    'cte' => 'Contestee-appellee',
    'ctg' => 'Cartographer',
    'cts' => 'Contestee',
    'ctt' => 'Contestee-appellant',
    'dfd' => 'Defendant',
    'dfe' => 'Defendant-appellee',
    'dft' => 'Defendant-appellant',
    'dln' => 'Delineator',
    'dnc' => 'Dancer',
    'dnr' => 'Donor',
    'dpt' => 'Depositor',
    'drt' => 'Director',
    'dsr' => 'Designer',
    'dst' => 'Distributor',
    'dte' => 'Dedicatee',
    'dto' => 'Dedicator',
    'dub' => 'Dubious author',
    'edt' => 'Editor',
    'egr' => 'Engraver',
    'elt' => 'Electrotyper',
    'eng' => 'Engineer',
    'etr' => 'Etcher',
    'flm' => 'Film editor',
    'fmo' => 'Former owner',
    'fnd' => 'Funder/Sponsor',
    'frg' => 'Forger',
    'grt' => 'Graphic technician (discontinued code)',
    'hnr' => 'Honoree',
    'ill' => 'Illustrator',
    'ilu' => 'Illuminator',
    'ins' => 'Inscriber',
    'inv' => 'Inventor',
    'itr' => 'Instrumentalist',
    'ive' => 'Interviewee',
    'ivr' => 'Interviewer',
    'lbt' => 'Librettist',
    'lee' => 'Libelee-appellee',
    'lel' => 'Libelee',
    'len' => 'Lender',
    'let' => 'Libelee-appellant',
    'lie' => 'Libelant-appellee',
    'lil' => 'Libelant',
    'lit' => 'Libelant-appellant',
    'lse' => 'Licensee',
    'lso' => 'Licensor',
    'ltg' => 'Lithographer',
    'lyr' => 'Lyricist',
    'mon' => 'Monitor/Contractor',
    'mte' => 'Metal-engraver',
    'nrt' => 'Narrator',
    'org' => 'Originator',
    'oth' => 'Other',
    'pbl' => 'Publisher',
    'pfr' => 'Proofreader',
    'pht' => 'Photographer',
    'plt' => 'Platemaker',
    'pop' => 'Printer of plates',
    'ppm' => 'Papermaker',
    'prd' => 'Production personnel',
    'prf' => 'Performer',
    'pro' => 'Producer',
    'prt' => 'Printer',
    'pte' => 'Plaintiff-appellee',
    'ptf' => 'Plaintiff',
    'pth' => 'Patent holder',
    'ptt' => 'Plaintiff-appellant',
    'rbr' => 'Rubricator',
    'rce' => 'Recording engineer',
    'rcp' => 'Recipient',
    'rse' => 'Respondent-appellee',
    'rsp' => 'Respondent',
    'rst' => 'Respondent-appellant',
    'sce' => 'Scenarist',
    'scr' => 'Scribe',
    'scl' => 'Sculptor',
    'sec' => 'Secretary',
    'sgn' => 'Signer',
    'srv' => 'Surveyor',
    'str' => 'Stereotyper',
    'trc' => 'Transcriber',
    'trl' => 'Translator',
    'tyd' => 'Type designer',
    'tyg' => 'Typographer',
    'voc' => 'Vocalist',
    'wam' => 'Writer of accompanying material',
    'wde' => 'Wood-engraver',
    'wit' => 'Witness',
    );

our %sexcodes = (
    # Age/Gender
    'MF'      => 'Ma/Fa',	# Adult Male over 18, Adult Female over 18
    'mf'      => 'mt/ft',	# Teen Male under 18, Teen Female under 18
    'Mf'      => 'Ma/ft',	# Adult Male over 18, Teen Female under 18
    'mF'      => 'mt/Fa',	# Teen Male under 18, Adult Female
    'FF'      => 'Fa/Fa',	# 2 or more Females over 18
    'ff'      => 'ft/ft',	# 2 or more Teen Females under 18
    'Ff'      => 'Fa/ft',	# Adult Female, Teen female under 18
    'boy'     => 'boy',		# Boy 12 years old or younger
    'Boy'     => 'boy',
    'girl'    => 'gi',		# Girl 12 years old or younger
    'Girl'    => 'gi',
    'MM'      => 'Ma/Ma',	# 2 or more Adult Males over 18
    'Mm'      => 'Ma/mt',	# Adult Male, Teen Male under 18
    'mm'      => 'mt/mt',	# 2 or more Teen Males under 18
    'mult'    => 'Mult',	# Multiple Partner. ie MFF or mmmF
    'teen'    => 'Teenagers',	# Cast of story is mostly teenagers.
    'Teen'    => 'Teenagers',
    'teenagers' => 'Teenagers',

    # Level of Consent
    'cons'       => 'Consensual', # All parties are consenting to the act
    'consensual' => 'Consensual',
    'rom'      => 'Romantic',	  #  Mushy love story
    'romantic' => 'Romantic',
    'non-con'  => 'NonConsensual', # At least one of the parties is not participating willfully
    'nonconsensual' => 'NonConsensual',
    'pedo'     => 'Pedophilia',	  # An adult initiating sexual contact with a
				  # pre-pubescent child (boy or girl, 12 or under)
    'pedophilia' => 'Pedophilia',
    'lolita'  => 'Lolita',	  # A pre-pubescent child (boy or girl, 12 or
				  # younger) initiates sexual contact with an adult
    'reluc'   => 'Reluctant',	  # Start as non consentual and then the non
				  # consenting party participates willingly
    'reluctant' => 'Reluctant',
    'rape'    => 'Rape',	  # Stories with violent rape
    'coer'    => 'Coercion',	  # Not exactly blackmail, but applying different
				  # kinds of pressure to force into the act.
    'coercion' => 'Coercion',
    'Blkm'    => 'Blackmail',	  # Blackmailing somebody to force them into the sex act depicted
    'blackmail' => 'Blackmail',
    'mc'      => 'Mind Control',  # Stories where one party somehow controls another's mind
    'mind control' => 'Mind Control',
    'MindControl'  => 'Mind Control',
    'Mindcontrol'  => 'Mind Control',
    'mindcontrol'  => 'Mind Control',
    'hypno'   => 'Hypnosis',	  # One party using hypnosis for sexual purposes
    'hypnosis' => 'Hypnosis',
    'dru'     => 'Drunk/Drugged', # One party at least is drunk or drugged and
				  # participates while under the influence without really knowing
    'drunk/drugged' => 'Drunk/Drugged',
    'Drunk'         => 'Drunk/Drugged',
    'drunk'         => 'Drunk/Drugged',
    'Drugged'       => 'Drunk/Drugged',
    'drugged'       => 'Drunk/Drugged',
    'mag'     => 'Magic', 	  # Contains magic and supernatural phenomenons
    'slave'   => 'Slavery',	  # Slavery, sexual or otherwise
    'Slave'   => 'Slavery',
    'slavery' => 'Slavery',

    # Sexual Orientations
    'gay'     => 'Gay',		  # Self Explanatory
    'les'     => 'Lesbian',	  # Self Explanatory
    'Les'     => 'Lesbian',
    'lesbian' => 'Lesbian',
    'bi'      => 'BiSexual',	  # Self Explanatory
    'Bisexual' => 'BiSexual',
    'bisexual' => 'BiSexual',
    'het'     => 'Heterosexual',  # Self Explanatory
    'hetero'  => 'Heterosexual',
    'heterosexual' => 'Heterosexual',
    'tg'      => 'TransGender',   # Gender crossing (note that code 'trans' refers to transformation)
    'Transgender' => 'TransGender',
    'transgender' => 'TransGender',
    'cd'      => 'CrossDressing', # Men dressing as women and in women clothing, also vice-versa
    'Crossdressing' => 'CrossDressing',
    'crossdressing' => 'CrossDressing',
    'Crossdress' => 'CrossDressing',
    'crossdress' => 'CrossDressing',
    'herm'    => 'Hermaphrodite', # Person having both male and female genitalia
    'hermaphrodite' => 'Hermaphrodite',
    'shem'    => 'Shemale',	  # Trans women with male genitalia and female
    'shemale' => 'Shemale',       # breasts from breast augmentation and/or use of hormones

    # Story Types
    'fict'     => 'Fiction',	# Fictitious story, not true
    'fiction'  => 'Fiction',
    'true'    => 'True Story',	# A true story, according to the author.
    'hiFant'  => 'High Fantasy', # High Fantasy, sword and sorcery and such
    'fanfic'  => 'Fan Fiction', # A story using characters from movies, TV shows or Comics
    'celeb'   => 'Celebrity',	# A story about a real life celebrity, the
				# story is fictional of course.
    'ScFi'    => 'Science Fiction', # Science Fiction
    'Scifi'   => 'Science Fiction',
    'scifi'   => 'Science Fiction',
    'TimeTr'  => 'Time Travel',	# Science Fiction involving travel through time
    'robot'   => 'Robot',	# Humans having relations, sexual or otherwise,
				# with non-biological entities (mechanical
				# robots or full blown androids)
    'PostApoc' => 'Post Apocalypse', # Post Apocalyptic world.
    'hist'    => 'Historical',	# Story that is set in past history, mostly
				# related to famous people and events.
    'horror'  => 'Horror',	# Horror Elements in the story, erotic or otherwise.
    'humor'   => 'Humor',	# Contains humor or the story is a spoof
    'tears'   => 'Tear Jerker', # Sad story or containing sad moments
    'superhero' => 'Superhero', # Story contains Super Hero/Heroine
    'ESP'     => 'Extra Sensory Perception', # Perceiving things by means other
				# than the known senses, e.g. by telepathy or clairvoyance.
    'Zoo'     => 'Zoophilia ',	# Different from bestiality, it's about
				# relationships between humans and animals, not just sex.
    'space'   => 'Space',	# Story set in outer space
    'myst'    => 'Mystery',	# A suspensful story about a mystery
    'sport'   => 'Sports',	# A story with a sports theme
    'west'    => 'Western',	# Set in the old US west
    'doover'  => 'DoOver',	# Getting to do one's life all over again

    # Paranormal
    'paranormal' => 'Paranormal', # Ghosts, angels, spirits, poltergeists, etc
    'vamp'    => 'Vampires',	# Vampires in the story
    'vampire' => 'Vampires',
    'vampires' => 'Vampires',
    'furry'   => 'Furry',	# Anthropomorphic animals or 'taurs' (animal
				# bodies with anthropomorphic torsos) it also
				# includes other forms such as dragons.
    'non-anthro' => 'non-anthro', # Animal in form with human level
				# intelligence, e.g. Werewolves
    'were'    => 'Were animal', # A human that can turn into an animal temporarily.
    'zom'     => 'Zombies',	# Zombies in the story

    # Couples
    'cheat'   => 'Cheating',	# One party is cheating on their spouse
    'cheating' => 'Cheating',
    'wife'    => 'Slut Wife',	# Slutty wife
    'wimp'    => 'Wimp Husband', # Husband does not stand up for himself when
				# faced with a cheating wife
    'cuckold' => 'Cuckold',	# When man is being forced to accept
				# his wife's cheating against his will.
    'watch'   => 'Wife Watching', # Man enjoys watching his wife getting fucked
    'reven'   => 'Revenge',	# One party gets revenge for spouse's cheating

    # Incest
    'inc'     => 'Incest',	# sex between the members of the same family
    'incest'  => 'Incest',
    'mother'  => 'Mother',	# Self Explanatory
    'son'     => 'Son',		# Self Explanatory
    'bro'     => 'Brother',	# Self Explanatory
    'brother' => 'Brother',
    'sis'     => 'Sister',	# Self Explanatory
    'fath'    => 'Father',	# Self Explanatory
    'father'  => 'Father',
    'dau'     => 'Daughter',	# Self Explanatory
    'daughter' => 'Daughter',
    'cous'    => 'Cousins',	# Self Explanatory
    'cousin'  => 'Cousins',
    'cousins' => 'Cousins',
    'grand'   => 'Grand Parent', # Self Explanatory
    'Grandfather' => 'Grand Parent',
    'grandfather' => 'Grand Parent',
    'Grandmother' => 'Grand Parent',
    'grandmother' => 'Grand Parent',
    'Grandparent' => 'Grand Parent',
    'grandparent' => 'Grand Parent',
    'grand parent' => 'Grand Parent',
    'unc'     => 'Uncle',	# Self Explanatory
    'uncle'   => 'Uncle',
    'niece'   => 'Niece',	# Self Explanatory
    'aunt'    => 'Aunt',	# Self Explanatory
    'neph'    => 'Nephew',	# Self Explanatory
    'nephew'  => 'Nephew',
    'in-law'  => 'InLaws',	# Self Explanatory
    'inlaw'   => 'InLaws',
    'inlaws'   => 'InLaws',
    'Inlaws'   => 'InLaws',

    # BDSM Elements
    'BDSM'    => 'BDSM',	# Bondage and/or SadoMasochism
    'D/S'     => 'DomSub',	# Story about domination, being sexual or otherwise
    'Mdom'    => 'MaleDom',	# Male Dominant
    'mdom'    => 'MaleDom',
    'Fdom'    => 'FemaleDom',	# Female Dominant
    'fdom'    => 'FemaleDom',
    'span'    => 'Spanking',	# Somebody gets spanked in the story, willingly or unwillingly
    'spank'   => 'Spanking',
    'spanking' => 'Spanking',
    'rough'   => 'Rough',	# Rough sex
    'lght'    => 'Light Bond',  # Light Bondage, usually consensual and for
				# experimentation at the request of the one of the parties
    'humil'   => 'Humiliation', # Degradation of somebody in the story and/or
    'Humil'   => 'Humiliation',	# humiliating them publicly
    'sad'     => 'Sadistic',	# Somebody inflicting pain, physical or mental, for the hell of it
    'sadism'  => 'Sadistic',
    'Sadism'  => 'Sadistic',
    'tort'    => 'Torture',	# Self Explanatory
    'torture' => 'Torture',
    'snuff'   => 'Snuff',	# Killing being done during the act of sex.
				# (Non-sexual murder is in violent)

    # Groups
    'swing'   => 'Swinging',	# Trading Sexual Partners
    'swingers' => 'Swinging',
    'swinging' => 'Swinging',
    'gang'    => 'Gang Bang',   # Multiple men fucking same woman
    'GangBang' => 'Gang Bang',
    'Gangbang' => 'Gang Bang',
    'gangbang' => 'Gang Bang',
    'group'   => 'Group Sex',   # Multiple couples in the same place or a threesome
    'orgy'    => 'Orgy',	# Everybody is Fucking everybody in a group
    'harem'   => 'Harem',	# There is a harem involved in the story.
    'poly'    => 'Polygamy/Polyamory', # Multiple spouses or partners (multiple men or multiple women)
    'polygamy' => 'Polygamy/Polyamory',
    'Polygamy' => 'Polygamy/Polyamory',
    'polyamory' => 'Polygamy/Polyamory',
    'Polyamory' => 'Polygamy/Polyamory',

    # Interracial Elements
    'interr'  => 'Interracial',   # Sexual partners of different races
    'Interr'  => 'Interracial',
    'interrracial'  => 'Interracial',
    'WC'      => 'White Couple',  # Self Explanatory
    'BC'      => 'Black Couple',  # Self Explanatory
    'BF'      => 'Black Female',  # Self Explanatory
    'BM'      => 'Black Male',    # Self Explanatory
    'WM'      => 'White Male',    # Self Explanatory
    'WF'      => 'White Female',  # Self Explanatory
    'OM'      => 'Oriental Male', # Self Explanatory
    'OF'      => 'Oriental Female', # Self Explanatory
    'HM'      => 'Hispanic Male', # Self Explanatory
    'HF'      => 'Hispanic Female', # Self Explanatory

    # Sexual Activities
    '1st'     => 'First',	# One of the parties having sex is a virgin
    'first'   => 'First',	# One of the parties having sex is a virgin
    'safe'    => 'Safe Sex',    # Sex with proper protection
    'Safe'    => 'Safe Sex',
    'oral'    => 'Oral Sex',    # Self Explanatory
    'anal'    => 'Anal Sex',    # Self Explanatory
    'mastrb'  => 'Masturbation', # Self pleasuring, could be alone or while
				# with somebody else but no intercourse
    'masturbation' => 'Masturbation',
    'pett'    => 'Petting',     # Feeling up and such
    'petting' => 'Petting',
    'fist'    => 'Fisting',	# Hand and arm or foot insertion
    'Fist'    => 'Fisting',
    'toys'    => 'Sex Toys',	# Sex with the help of sex toys, such as dildos and vibrators
    'Toys'    => 'Sex Toys',
    'beast'   => 'Bestiality',  # Sex with animals
    'bestiality' => 'Bestiality',
    'squirt'  => 'Squirting',	# Female Ejaculation
    'squirting' => 'Squirting',
    'food'    => 'Food',        # Sex where food is involved, like doing it to
				# a pie or shoving a carrot
    'lac'     => 'Lactation',   # Drinking and playing with human milk
    'lact'    => 'Lactation',
    'lactation' => 'Lactation',
    'ws'      => 'Water Sports', # Peeing on each other
    'golden shower' => 'Water Sports',
    'enem'    => 'Enema',       # Getting an enema as a sexual thing
    'scat'    => 'Scatology',   # Playing with feces
    'preg'    => 'Pregnancy',   # Somebody gets pregnant in the story
    'Preg'    => 'Pregnancy',
    'creampie' => 'Cream Pie',  # Somebody licks a pussy full of cum
    'necro'   => 'Necrophilia', # Sex with a corpse
    'Necro'   => 'Necrophilia',
    'fart'    => 'Flatulence',  # Flatulence as a sexual fetish
    'spit'    => 'Spitting',    # Spitting as a sexual fetish
    'exhib'   => 'Exhibitionism', # Enjoyment of self exposure
    'Exhib'   => 'Exhibitionism',
    'voy'     => 'Voyeurism',   # Enjoyment of watching other people without their knowledge
    'Voy'     => 'Voyeurism',
    'voyeur'  => 'Voyeurism',
    'Voyeur'  => 'Voyeurism',
    'DP'      => 'Double Penetration', # Simultaneous Anal and Vaginal Penetration
    'dp'      => 'Double Penetration',

    # Fetishes
    'size'    => 'Size',        # Where the size of the sex parts (penis,
				# breasts, toys) plays a major role in the story
    'doct'    => 'Doctor/Nurse', # Medical Fetish, Doctor or Nurse Play a prominent role in the story
    'BBW'     => 'BBW',		# Big Beautiful Woman. Loving Big Women
    'feet'    => 'Foot Fetish', # Foot fetish
    'legs'    => 'Leg Fetish',  # Leg fetish, often with stockings, garters and heels.
    'hairy'   => 'Hairy Fetish', # with hairy men/women
    'mod'     => 'Body Modification', # Erotic body modification, including
				# piercings and tattoos, plays a prominent role.
    'amput'   => 'Amputee',	# Sex with an amputee
    'needles' => 'Needles',	# Includes injections and play or permanent piercings.
    'teach'   => 'Teacher/Student', # Teacher/student relations
    'bbsit'   => 'Babysitter',	# Sex with babysitters fetish
    'BBr'     => 'Big Breasts', # Women with Big Breasts
    'clergy'  => 'Clergy',      # Involving members of the clergy (Priest, Bishops, nuns)
    'menses'  => 'Menstrual Play', # Sex play with a woman who's on menstrual cycle
    'Menses'  => 'Menstrual Play',
    'menstruation' => 'Menstrual Play',
    'Menstruation' => 'Menstrual Play',
    'public'  => 'Public Sex',	# Sexual events taking place in public
    'Public'  => 'Public Sex',

    # Other
    'slow'    => 'Slow',	# There is a story and plot development before
				# any sex occurs. Not a stroke story.
    'clas'    => 'Novel-Classic', # An old classic novel that is now in the public domain
    'bknk'    => 'Novel-Pocketbook', # An old published pocketbook novel that
				# is not in circulation any more and the
				# publisher has gone under, so it's not going to be published again
    'caution' => 'Caution',	# Story contains something that can't be
				# classified but requires caution on the reader's part
    '2nd'     => '2nd POV',	# Story written from the 2nd person POV
    'violent' => 'Violent',	# Violence in the story, not necessarily of sexual nature
    'work'    => 'Workplace',   # Story centres around a workplace setting
    'workplace' => 'Workplace',
    'sch'     => 'School',	# Mostly in an educational setting (high-school, college, University)
    'school'  => 'School',
    'college' => 'School',
    'trans'   => 'Transformation', # Un-natural physical transformation
    'prost'   => 'Prostitution', # Prostitution elements
    'nud'     => 'Nudism',      # Features scenes set in a naturist/nudist environment
    'nudism'  => 'Nudism',
    'nudist'  => 'Nudism',
    'Mil'     => 'Military',    # Story in a Military setting
    'military' => 'Military',
    'pornThea' => 'Porn Theatre', # Story has events in a porn theatre or Adult bookstore
    'cf'      => 'Cat-Fighting', # Women having a cat fight
    'catfight' => 'Cat-Fighting',
    'cannib'  => 'Cannibalism',	# Self explanatory
    'cannibalism' => 'Cannibalism',
);
hashvalue_key_self(\%sexcodes);

our %strangenames = (
    'brian d foy'	=> 'brian d foy',
    'brian d. foy'	=> 'brian d foy',
   );

our %strangefileas = (
    'foy, brian d'	=> 'd foy, brian',
    'foy, brian d.'	=> 'd foy, brian',
   );

our %validspecs = (
    'OEB12' => 'OEB12',
    'OPF20' => 'OPF20',
    'MOBI12' => 'MOBI12',
    );


#####################################################
########## CONSTRUCTORS AND INITIALIZATION ##########
#####################################################

my %rwfields = (
    'opffile'   => 'string', # OPF filename (with no path)
    'opfsubdir' => 'string', # Subdirectory name where opffile is found
    'erotic'    => 'scalar', # Enable special handling for erotic fiction
    'spec'      => 'string',
    );
my %rofields = (
    'topdir'   => 'string', # Top-level directory of the unpacked book
    'twig'     => 'scalar',
    'twig_unmodified' => 'scalar',
    'twigroot' => 'scalar',
    'errors'   => 'arrayref',
    'warnings' => 'arrayref',
    );
my %privatefields = (
);

# A simple 'use fields' will not work here: use takes place inside
# BEGIN {}, so the @...fields variables won't exist.
require fields;
fields->import(
    keys(%rwfields),keys(%rofields),keys(%privatefields)
    );


=head1 CONSTRUCTORS AND INITIALIZATION

=head2 C<new($filename)>

Instantiates a new EBook::Tools object.  If C<$filename> is specified,
it will also immediately initialize itself via the C<init> method.

=cut

sub new {
    my ($self,$filename) = @_;
    my $class = ref($self) || $self;
    my $subname = (caller(0))[3];
    debug(2,"DEBUG[",$subname,"]");
    my $bisg = EBook::Tools::BISG->new();

    $self = fields::new($class);

    if($filename) {
	debug(2,"DEBUG: new object from '",$filename,"'");
	$self->init($filename);
    }
    return $self;
}


=head2 C<init($filename)>

Initializes the object from an existing OPF file.  If C<$filename> is
specified and exists, the OEB object will be set to read and write to
that file before attempting to initialize.  Otherwise, if the object
currently points to an OPF file it will use that name.  If there is no
OPF filename data, and C<$filename> was not specified, it will make a
last-ditch attempt to find an OPF file first by looking in
META-INF/container.xml, and if nothing is found there, by looking in
the current directory for a single OPF file.

If no such files or found (or more than one is found), the
initialization croaks.

=cut

sub init :method {
    my ($self,$filename) = @_;
    my $fh_opffile;
    my $opfstring;
    my $subname = (caller(0))[3];
    croak($subname . "() called as a procedure") unless(ref $self);
    debug(2,"DEBUG[",$subname,"]");

    $self->{topdir} = getcwd();

    if($filename) { $self->{opffile} = $filename; }

    if(!$self->{opffile})
    {
        $opfstring = find_opffile();
        $self->{opffile} = $opfstring if($opfstring);
    }

    if(!$self->{opffile})
    {
	croak($subname,"(): Unable to find an OPF file to work with!\n");
    }

    if(! -f $self->{opffile})
    {
	croak($subname,"(): '",$self->{opffile},
              "' does not exist or is not a regular file!")
    }

    if(-z $self->{opffile})
    {
	croak("OPF file '",$self->{opffile},"' has zero size!");
    }

    # At this point, we have definitely found an OPF file to work
    # with, but it might not be in the top level directory, and with
    # the exception of final book construction and EPUB metadata, we
    # want to be in the directory of the OPF.
    $self->{opfsubdir} = dirname($self->{opffile});
    $self->{opffile} = basename($self->{opffile});
    usedir($self->opfdir);

    debug(2,"DEBUG: init using '",$self->{opfsubdir},"/",$self->{opffile},"'");

    # Initialize the twig before use
    $self->{twig} = XML::Twig->new(
	keep_atts_order => 1,
	output_encoding => 'utf-8',
	pretty_print => 'record'
	);

    # Initialize a second copy to be used to check for changes
    $self->{twig_unmodified} = XML::Twig->new(
	keep_atts_order => 1,
	output_encoding => 'utf-8',
	pretty_print => 'record'
	);

    # Read and decode entities before parsing to avoid parsing errors
    open($fh_opffile,'<:encoding(:UTF-8)',$self->{opffile})
        or croak($subname,"(): failed to open '",$self->{opffile},
                 "' for reading!");
    read($fh_opffile,$opfstring,-s $self->opffile)
        or croak($subname,"(): failed to read from '",$self->{opffile},"'!");
    close($fh_opffile)
        or croak($subname,"(): failed to close '",$self->{opffile},"'!");

    # We use _decode_entities and the custom hash to decode, but also
    # see below for the regexp
    _decode_entities($opfstring,\%nonxmlentity2char);

    # This runs decode_entities on the substring containing just the
    # entity for every entity *except* the 5 predefined internal
    # entities.  It seems to be about the same speed as running
    # _decode_entities on a small file, but having the hash map as a
    # package variable has additional utility, so that technique gets
    # used instead.
#    $opfstring =~
#        s/(&
#            (?! (?:lt|gt|quot|apos|amp);
#            )\w+;
#          )
#         / decode_entities($1) /gex;

    $self->{twig}->parse($opfstring);
    $self->{twig_unmodified}->parse($opfstring);
    $self->{twigroot} = $self->{twig}->root;
    $self->opf_namespace;
    $self->twigcheck;
    debug(2,"DEBUG[/",$subname,"]");
    return $self;
}


=head2 C<init_blank(%args)>

Initializes an object containing nothing more than the basic OPF
framework, suitable for adding new documents when creating an e-book
from scratch.

=head3 Arguments

C<init_blank> takes up to three optional named arguments:

=over

=item C<opffile>

This specifies the OPF filename to use.  If not specified, defaults to
'content.opf'

=item C<author>

This specifies the content of the initial dc:creator element.  If not
specified, defaults to "Unknown Author".

=item C<title>

This specifies the content of the initial dc:title element. If not
specified, defaults to "Unknown Title".

=back

=head3 Example

 init_blank('opffile' => 'newfile.opf',
            'title' => 'The Great Unknown');

=cut

sub init_blank :method {
    my ($self,%args) = @_;
    my $subname = ( caller(0) )[3];
    croak($subname . "() called as a procedure") unless(ref $self);
    debug(2,"DEBUG[",$subname,"]");


    my %valid_args = (
        'opffile' => 1,
        'author' => 1,
        'title' => 1,
        );
    foreach my $arg (keys %args) {
        croak($subname,"(): invalid argument '",$arg,"'")
            if(!$valid_args{$arg});
    }

    $args{opffile} ||= "content.opf";

    my $author = $args{author} || 'Unknown Author';
    my $title = $args{title} || 'Unknown Title';
    my $metadata;
    my $element;

    $self->{topdir} = getcwd();
    $self->{opfsubdir} = '.';
    $self->{opffile} = $args{opffile};
    $self->{twig} = XML::Twig->new(
	keep_atts_order => 1,
	output_encoding => 'utf-8',
	pretty_print => 'record'
        );
    $self->{twig_unmodified} = XML::Twig->new(
	keep_atts_order => 1,
	output_encoding => 'utf-8',
	pretty_print => 'record'
       );

    $element = XML::Twig::Elt->new('package');
    $self->{twig}->set_root($element);
    $self->{twig_unmodified}->set_root($element);
    $self->{twigroot} = $self->{twig}->root;
    $metadata = $self->{twigroot}->insert_new_elt('first_child','metadata');

    # dc:identifier
    $self->fix_packageid;

    # dc:title
    $element = $metadata->insert_new_elt('last_child','dc:title');
    $element->set_text($title);

    # dc:creator (author)
    $element = $metadata->insert_new_elt('last_child','dc:creator');
    $element->set_att('opf:role','aut');
    $element->set_text($author);

    $self->fix_opf20;
    return 1;
}


######################################
########## ACCESSOR METHODS ##########
######################################

=head1 ACCESSOR METHODS

The following methods return data deeper in the structure than the
auto-accessors, but still do not modify any object data or files.


=head2 C<adult()>

Returns the text of the Mobipocket-specific <Adult> element, if it
exists.  Expected values are 'yes' and undef.

=cut

sub adult :method {
    my $self = shift;
    my $subname = ( caller(0) )[3];
    croak($subname . "() called as a procedure") unless(ref $self);
    debug(2,"DEBUG[",$subname,"]");
    $self->twigcheck;

    my $twigroot = $self->{twigroot};

    my $element = $twigroot->first_descendant(qr/^adult$/ix);
    return unless($element);

    if($element->text) { return $element->text; }
    else { return; }
}


=head2 C<contributor_list()>

Returns a list containing the text of all dc:contributor elements
(case-insensitive) or undef if none are found.

In scalar context, returns the first contributor, not the last.

=cut

sub contributor_list :method {
    my $self = shift;
    my $subname = ( caller(0) )[3];
    croak($subname . "() called as a procedure") unless(ref $self);
    debug(2,"DEBUG[",$subname,"]");
    $self->twigcheck;

    my @retval = ();
    my $twigroot = $self->{twigroot};

    my @elements = $twigroot->descendants(qr/dc:contributor/ix);
    return unless(@elements);

    foreach my $el (@elements)
    {
        push(@retval,$el->text) if($el->text);
    }
    return unless(@retval);
    if(wantarray) { return @retval; }
    else { return $retval[0]; }
}


=head2 C<coverimage()>

Returns the href to the cover image, or undef if none is found.

Checks the following in order:

=over

=item <reference type="other.ms-coverimage-standard">

=item <EmbeddedCover>

=item <meta name="cover"> (as href)

=item <meta name="cover"> (as item id)

=back

=cut

sub coverimage :method {
    my ($self) = @_;
    my $subname = ( caller(0) )[3];
    croak($subname . "() called as a procedure") unless(ref $self);
    debug(2,"DEBUG[",$subname,"]");
    $self->twigcheck();

    my $twigroot = $self->{twigroot};
    my $element;
    my $href;
    my $id;

    $element = $twigroot->first_descendant('reference[@type="other.ms-coverimage-standard"]');
    $href = $element->att('href') if $element;
    return $href if $href;

    $element = $twigroot->first_descendant('EmbeddedCover');
    $href = $element->text if $element;
    return $href if $href;

    $element = $twigroot->first_descendant('meta[@name="cover"]');
    if($element) {
        if(-f $element->att('content')) {
            return $element->att('content');
        }
        $id = $element->att('content');
        $element = $twigroot->first_descendant("item[\@id='${id}']");
        $href = $element->att('href') if $element;
        return $href if $href;
    }
    return;
}


=head2 C<date_list(%args)>

Returns the text of all dc:date elements (case-insensitive) matching
the specified attributes.

In scalar context, returns the first match, not the last.

Returns undef if no matches are found.

=head3 Arguments

=over

=item * C<id> - 'id' attribute that must be matched exactly for the
result to be added to the list

=item * C<event> 'opf:event' or 'event' attribute that must be
matched exactly for the result to be added to the list

=back

If both arguments are specified a value is added to the list if it
matches either one (i.e. the logic is OR).

=cut

sub date_list :method {
    my ($self,%args) = @_;
    my %valid_args = (
        'id' => 1,
        'event' => 1,
        );
    my $subname = ( caller(0) )[3];
    croak($subname . "() called as a procedure") unless(ref $self);
    debug(2,"DEBUG[",$subname,"]");
    $self->twigcheck();
    foreach my $arg (keys %args) {
        croak($subname,"(): invalid argument '",$arg,"'")
            if(!$valid_args{$arg});
    }

    my @elements = $self->{twigroot}->descendants(qr/^ dc:date $/ix);
    my @list = ();
    my $id;
    my $scheme;
    foreach my $el (@elements) {
        if($args{id}) {
            $id = $el->att('id') || '';
            if($id eq $args{id}) {
                push(@list,$el->text);
                next;
            }
        }
        if($args{event}) {
            $scheme = $el->att('opf:event') || $el->att('event') || '';
            if($scheme eq $args{event}) {
                push(@list,$el->text);
                next;
            }
        }
        next if($args{id} || $args{event});
        push(@list,$el->text);
    }
    return unless(@list);
    if(wantarray) { return @list; }
    else { return $list[0]; }
}


=head2 C<description()>

Returns the description of the e-book, if set, or undef otherwise.

=cut

sub description :method {
    my $self = shift;
    my $subname = ( caller(0) )[3];
    croak($subname . "() called as a procedure") unless(ref $self);
    debug(2,"DEBUG[",$subname,"]");
    $self->twigcheck;

    my $twigroot = $self->{twigroot};

    my $element = $twigroot->first_descendant(qr/^dc:description$/ix);
    return unless($element);

    if($element->text) { return $element->text; }
    else { return; }
}


=head2 C<element_list(%args)>

Returns a list containing the text values of all elements matching the
specified criteria.

=head3 Arguments

=over

=item * C<cond>

The L<XML::Twig> search condition used to find the elements.
Typically this is just the GI (tag) of the element you wish to find,
but it can also be a C<qr//> expression, coderef, or anything else
that XML::Twig can work with.  See the XML::Twig documentation for
details.

If this is not specified, an error is added and the method returns
undef.

=item * C<id> (optional)

'id' attribute that must be matched exactly for the
result to be added to the list

=item * C<scheme> (optional)

'opf:scheme' or 'scheme' attribute that must be
matched exactly for the result to be added to the list

=item * C<event> (optional)

'opf:event' or 'event' attribute that must be matched exactly for the
result to be added to the list

=back

If more than one of the arguments C<id>, C<scheme>, or C<event> are
specified a value is added to the list if it matches any one (i.e. the
logic is OR).

=cut

sub element_list :method {
    my ($self,%args) = @_;
    my %valid_args = (
        'cond' => 1,
        'id' => 1,
        'scheme' => 1,
        );
    my $subname = ( caller(0) )[3];
    croak($subname . "() called as a procedure") unless(ref $self);
    debug(2,"DEBUG[",$subname,"]");
    $self->twigcheck();
    foreach my $arg (keys %args) {
        croak($subname,"(): invalid argument '",$arg,"'")
            if(!$valid_args{$arg});
    }
    unless($args{cond}) {
        $self->add_error($subname,"(): no search condition specified");
        return;
    }

    my @elements = $self->{twigroot}->descendants($args{cond});
    my @list = ();
    my $id;
    my $scheme;
    foreach my $el (@elements) {
        if($args{id}) {
            $id = $el->att('id') || '';
            if($id eq $args{id}) {
                push(@list,$el->text);
                next;
            }
        }
        if($args{event}) {
            $scheme = $el->att('opf:event') || $el->att('event') || '';
            if($scheme eq $args{event}) {
                push(@list,$el->text);
                next;
            }
        }
        if($args{scheme}) {
            $scheme = $el->att('opf:scheme') || $el->att('scheme') || '';
            if($scheme eq $args{scheme}) {
                push(@list,$el->text);
                next;
            }
        }
        next if($args{id} || $args{event} || $args{scheme});
        push(@list,$el->text);
    }
    return unless(@list);
    if(wantarray) { return @list; }
    else { return $list[0]; }
}


=head2 C<errors()>

Returns an arrayref containing any generated error messages.

=cut

sub errors :method {
    my $self = shift;
    my $subname = ( caller(0) )[3];
    croak($subname . "() called as a procedure") unless(ref $self);
    debug(2,"DEBUG[",$subname,"]");
    return $self->{errors};
}


=head2 C<identifier()>

Returns the text of the dc:identifier element pointed to by the
'unique-identifier' attribute of the root 'package' element, or undef
if it could not be located.

=cut

sub identifier :method {
    my $self = shift;
    my $subname = ( caller(0) )[3];
    croak($subname . "() called as a procedure") unless(ref $self);
    debug(2,"DEBUG[",$subname,"]");
    $self->twigcheck;

    my $identid = $self->{twigroot}->att('unique-identifier');
    return unless($identid);

    my $identifier = $self->{twig}->first_elt("*[\@id='$identid']");
    return unless($identifier);

    my $idtext = $identifier->text;
    return unless($idtext);

    return($idtext);
}


=head2 C<isbn_list(%args)>

Returns a list of all ISBNs matching the specified attributes.  See
L</twigelt_is_isbn()> for a detailed description of how the ISBN
elements are found.

Returns undef if no matches are found.

In scalar context returns the first match, not the last.

See also L</isbns(%args)>.

=head3 Arguments

=over

=item * C<id> (optional)

'id' attribute that must be matched exactly for the
result to be added to the list

=item * C<scheme> (optional)

'opf:scheme' or 'scheme' attribute that must be
matched exactly for the result to be added to the list

=back

If both arguments are specified a value is added to the list if it
matches either one (i.e. the logic is OR).

=cut

sub isbn_list :method {
    my ($self,%args) = @_;
    my %valid_args = (
        'id' => 1,
        'scheme' => 1,
        );
    my $subname = ( caller(0) )[3];
    croak($subname . "() called as a procedure") unless(ref $self);
    debug(2,"DEBUG[",$subname,"]");
    $self->twigcheck();
    foreach my $arg (keys %args) {
        croak($subname,"(): invalid argument '",$arg,"'")
            if(!$valid_args{$arg});
    }

    my @list = $self->element_list(cond => \&twigelt_is_isbn,
                                   %args);
    return unless(@list);
    if(wantarray) { return @list; }
    else { return $list[0]; }
}


=head2 C<isbns(%args)>

Returns all of the ISBN identifiers matching the specificied
attributes as a list of hashrefs, with one hash per ISBN identifier
presented in the order that the identifiers are found.  The hash keys
are 'id' (containing the value of the 'id' attribute), 'scheme'
(containing the value of either the 'opf:scheme' or 'scheme'
attribute, whichever is found first), and 'isbn' (containing the text
of the element).

If no entries are found, returns undef.

In scalar context returns the first match, not the last.

See also L</isbn_list(%args)>.

=head3 Arguments

C<isbns()> takes two optional named arguments:

=over

=item * C<id> - 'id' attribute that must be matched exactly for the
result to be added to the list

=item * C<scheme> - 'opf:scheme' or 'scheme' attribute that must be
matched exactly for the result to be added to the list

=back

If both arguments are specified a value is added to the list if it
matches either one (i.e. the logic is OR).

=cut

sub isbns :method {
    my ($self,%args) = @_;
    my %valid_args = (
        'id' => 1,
        'scheme' => 1,
        );
    my $subname = ( caller(0) )[3];
    croak($subname . "() called as a procedure") unless(ref $self);
    debug(2,"DEBUG[",$subname,"]");
    $self->twigcheck();
    foreach my $arg (keys %args) {
        croak($subname,"(): invalid argument '",$arg,"'")
            if(!$valid_args{$arg});
    }

    my @elements = $self->{twigroot}->descendants(\&twigelt_is_isbn);
    my @list = ();
    my $id;
    my $scheme;
    foreach my $el (@elements) {
        if($args{id}) {
            $id = $el->att('id') || '';
            if($id eq $args{id}) {
                push(@list,
                     {
                         'isbn' => $el->text,
                         'id'   => $el->att('id'),
                         'scheme'   => $el->att('scheme'),
                     });
                next;
            }
        }
        if($args{scheme}) {
            $scheme = $el->att('opf:scheme') || $el->att('scheme') || '';
            if($scheme eq $args{scheme}) {
                push(@list,
                     {
                         'isbn' => $el->text,
                         'id'   => $el->att('id'),
                         'scheme'   => $el->att('scheme'),
                     });
                next;
            }
        }
        next if($args{id} || $args{scheme});
        $scheme = $el->att('opf:scheme') || $el->att('scheme');
        push(@list,
             {
                 'isbn'   => $el->text,
                 'id'     => $el->att('id'),
                 'scheme' => $scheme,
             });
    }
    return unless(@list);
    if(wantarray) { return @list; }
    else { return $list[0]; }
}


=head2 C<languages()>

Returns a list containing the text of all dc:language
(case-insensitive) entries, or undef if none are found.

In scalar context returns the first match, not the last.

=cut

sub languages :method {
    my $self = shift;
    my $subname = ( caller(0) )[3];
    croak($subname . "() called as a procedure") unless(ref $self);
    debug(2,"DEBUG[",$subname,"]");
    $self->twigcheck;

    my @retval = ();
    my @elements = $self->{twigroot}->descendants(qr/^dc:language$/ix);
    foreach my $el (@elements) {
        push(@retval,$el->text) if($el->text);
    }
    return unless(@retval);
    if(wantarray) { return @retval; }
    else { return $retval[0]; }
}


=head2 C<manifest(%args)>

Returns all of the items in the manifest as a list of hashrefs, with
one hash per manifest item in the order that they appear, where the
hash keys are 'id', 'href', and 'media-type', each returning the
appropriate attribute, if any.

In scalar context, returns the first match, not the last.

=head3 Arguments

C<manifest()> takes four optional named arguments:

=over

=item * C<id> - 'id' attribute to match

=item * C<href> - 'href' attribute to match

=item * C<mtype> - 'media-type' attribute to match

=item * C<logic> - logic to use (valid values are 'and' or 'or', default: 'and')

=back

If any of the named arguments are specified, C<manifest()> will return
only items matching the specified criteria.  This is an exact
case-sensitive match, but it can (especially in the case of mtype)
still return multiple elements.

=head3 Return values

Returns undef if there is no <manifest> element directly underneath
<package>, or if <manifest> contains no items.

=head3 See also

L</manifest_hrefs()>, L</spine()>

=head3 Example

 @manifest = $ebook->manifest(id => 'ncx',
                              mtype => 'text/xml',
                              logic => 'or');

=cut

sub manifest :method {
    my ($self,%args) = @_;
    my %valid_args = (
        'id' => 1,
        'href' => 1,
        'mtype' => 1,
        'logic' => 1
        );
    my %valid_logic = (
        'and' => 1,
        'or' => 1
        );
    my $subname = ( caller(0) )[3];
    croak($subname . "() called as a procedure") unless(ref $self);
    debug(2,"DEBUG[",$subname,"]");
    $self->twigcheck();

    foreach my $arg (keys %args) {
        croak($subname,"(): invalid argument '",$arg,"'")
            if(!$valid_args{$arg});
    }
    if($args{logic}) {
        croak($subname,
              "(): logic must be 'and' or 'or' (got '",$args{logic},"')")
            if(!$valid_logic{$args{logic}});
    }
    else { $args{logic} = 'and'; }

    debug(1,"DEBUG: manifest() called with '",join(" ",keys(%args)),"'");

    my @elements;
    my @retarray;
    my $cond;

    if($args{id})
    {
        debug(1,"DEBUG: manifest searching on id");
        $cond = "item[\@id='$args{id}'";
    }
    if($args{href})
    {
        debug(1,"DEBUG: manifest searching on href");
        if($cond) { $cond .= " $args{logic} \@href='$args{href}'"; }
        else { $cond = "item[\@href='$args{href}'"; }
    }
    if($args{mtype})
    {
        debug(1,"DEBUG: manifest searching on mtype");
        if($cond) { $cond .= " $args{logic} \@media-type='$args{mtype}'"; }
        else { $cond = "item[\@media-type='$args{mtype}'"; }
    }
    if($cond) { $cond .= "]"; }
    else { $cond = "item"; }

    my $manifest = $self->{twigroot}->first_child('manifest');
    return unless($manifest);

    debug(1,"DEBUG: manifest search condition = '",$cond,"'");
    @elements = $manifest->children($cond);
    return unless(@elements);

    foreach my $el (@elements)
    {
        push(@retarray,
             {
                 'id' => $el->id,
                 'href' => $el->att('href'),
                 'media-type' => $el->att('media-type')
             });
    }
    if(wantarray) { return @retarray; }
    else { return $retarray[0]; }
}


=head2 C<manifest_hrefs()>

Returns a list of all of the hrefs in the current OPF manifest, or the
empty list if none are found.

In scalar context returns the first href, not the last.

See also: C<manifest()>, C<spine_idrefs()>

=cut

sub manifest_hrefs :method {
    my $self = shift;
    my $subname = ( caller(0) )[3];
    croak($subname . "() called as a procedure") unless(ref $self);
    debug(2,"DEBUG[",$subname,"]");
    $self->twigcheck();

    my @items;
    my $href;
    my $manifest;
    my $mimetype;
    my @retval = ();

    $manifest = $self->{twigroot}->first_child('manifest');
    if(! $manifest) { return @retval; }

    @items = $manifest->descendants('item');
    foreach my $item (@items) {
	$href = $item->att('href');
        if($href) {
            $mimetype = mimetype($href) || "UNKNOWN";
            debug(3,"DEBUG: '",$href,"' has mime-type '",$mimetype,"'");
            push(@retval,$href);
        }
    }
    debug(2,"DEBUG[/",$subname,"]");
    if(wantarray) { return @retval; }
    else { return $retval[0]; }
}


=head2 C<opf_namespace()>

Some OPF generators explicity assign 'opf:' in the gi as a prefix on
OPF elements.  This makes later parsing more complex and is
unnecessary, so this is stripped before any parsing takes place.

=cut

sub opf_namespace :method {
    my $self = shift;
    my $subname = ( caller(0) )[3];
    croak($subname . "() called as a procedure") unless(ref $self);
    debug(3,"DEBUG[",$subname,"]");

    my @elements = $self->{twig}->descendants(qr/^opf:/ix);
    foreach my $el (@elements)
    {
        my $gi = $el->gi;
        $gi =~ s/^opf:(.*)/$1/ix;
        $el->set_gi($gi);
    }
    return;
}


=head2 C<opfdir()>

Returns the full filesystem path to the directory where the OPF
metadata file will be stored, or undef if either the top-level
directory or the OPF subdirectory is not found.

=cut

sub opfdir :method {
    my $self = shift;
    my $subname = ( caller(0) )[3];
    croak($subname . "() called as a procedure") unless(ref $self);
    debug(3,"DEBUG[",$subname,"]");
    return unless($self->{topdir});
    return unless($self->{opfsubdir});

    if($self->{opfsubdir} eq '.') {
        return $self->{topdir};
    }
    return $self->{topdir} . '/' . $self->{opfsubdir};
}


=head2 C<opffile()>

Returns the name of the file where the OPF metadata will be stored or
undef if no value is found..

=cut

sub opffile :method {
    my $self = shift;
    my $subname = ( caller(0) )[3];
    croak($subname . "() called as a procedure") unless(ref $self);
    debug(3,"DEBUG[",$subname,"]");
    return unless($self->{opffile});
    return $self->{opffile};
}


=head2 C<opfpath()>

Returns the full filesystem path to the file where the OPF metadata
will be stored or undef if either the top level directory or the OPF
filename is not found.

=cut

sub opfpath :method {
    my $self = shift;
    my $subname = ( caller(0) )[3];
    croak($subname . "() called as a procedure") unless(ref $self);
    debug(3,"DEBUG[",$subname,"]");
    return unless($self->{topdir});
    return unless($self->{opfsubdir});
    return unless($self->{opffile});

    return $self->{topdir} . '/' . $self->{opfsubdir} . '/' . $self->{opffile};
}


=head2 C<primary_author()>

Finds the primary author of the book, defined as the first
'dc:creator' entry (case-insensitive) where either the attribute
opf:role="aut" or role="aut", or the first 'dc:creator' entry if no
entries with either attribute can be found.  Entries must actually
have text to be considered.

In list context, returns a two-item list, the first of which is the
text of the entry (the author name), and the second element of which
is the value of the 'opf:file-as' or 'file-as' attribute (where
'opf:file-as' is given precedence if both are present).

In scalar context, returns the text of the entry (the author name).

If no entries are found, returns undef.

Uses L</twigelt_is_author()> in the first half of the search.

=head3 Example

 my ($fileas, $author) = $ebook->primary_author;
 my $author = $ebook->primary_author;

=cut

sub primary_author :method {
    my $self = shift;
    my $subname = ( caller(0) )[3];
    croak($subname . "() called as a procedure") unless(ref $self);
    debug(2,"DEBUG[",$subname,"]");

    my $twigroot = $self->{twigroot};
    my $element;
    my $fileas;

    $element = $twigroot->first_descendant(\&twigelt_is_author);
    $element = $twigroot->first_descendant(qr/dc:creator/ix) if(!$element);
    if(! $element) {
        carp("## WARNING: no dc:creator elements found!");
        return;
    }
    if(! $element->text) {
        carp("## WARNING: dc:creator element is empty!");
        return;
    }
    $fileas = $element->att('opf:file-as');
    $fileas = $element->att('file-as') unless($fileas);
    if(wantarray) { return ($element->text, $fileas); }
    else { return $element->text; }
}


=head2 C<print_errors()>

Prints the current list of errors to STDERR.

=cut

sub print_errors :method {
    my $self = shift;
    my $subname = ( caller(0) )[3];
    croak($subname . "() called as a procedure") unless(ref $self);
    debug(2,"DEBUG[",$subname,"]");

    my $errorref = $self->{errors};

    if(!$self->errors) {
	debug(1,"DEBUG: no errors found!");
	return 1;
    }


    foreach my $error (@$errorref) {
	print "ERROR: ",$error,"\n";
    }
    return 1;
}


=head2 C<print_warnings()>

Prints the current list of warnings to STDERR.

=cut

sub print_warnings :method {
    my $self = shift;
    my $subname = ( caller(0) )[3];
    croak($subname . "() called as a procedure") unless(ref $self);
    debug(2,"DEBUG[",$subname,"]");

    my $warningref = $self->{warnings};

    if(!$self->warnings) {
	debug(2,"DEBUG: no warnings found!");
	return 1;
    }

    foreach my $warning (@$warningref) {
	print "WARNING: ",$warning,"\n";
    }
    return 1;
}


=head2 C<print_opf()>

Prints the OPF file to the default filehandle

=cut

sub print_opf :method {
    my $self = shift;
    my $filehandle = shift;
    my $subname = ( caller(0) )[3];
    croak($subname . "() called as a procedure") unless(ref $self);
    debug(2,"DEBUG[",$subname,"]");

    if(defined $filehandle) { $self->{twig}->print($filehandle); }
    else { $self->{twig}->print; }
    return 1;
}


=head2 C<publishers()>

Returns a list containing the text of all dc:publisher
(case-insensitive) entries, or undef if none are found.

In scalar context returns the first match, not the last.

=cut

sub publishers :method {
    my $self = shift;
    my $subname = ( caller(0) )[3];
    croak($subname . "() called as a procedure") unless(ref $self);
    debug(2,"DEBUG[",$subname,"]");
    $self->twigcheck;

    my @pubs = ();
    my @elements = $self->{twigroot}->descendants(qr/^dc:publisher$/ix);
    foreach my $el (@elements) {
        push(@pubs,$el->text) if($el->text);
    }
    return unless(@pubs);
    if(wantarray) { return @pubs; }
    else { return $pubs[0]; }
}


=head2 C<retailprice()>

Returns a two-scalar list, the first scalar being the text of the
Mobipocket-specific <SRP> element, if it exists, and the second being
the 'Currency' attribute of that element, if it exists.

In scalar context, returns just the text (price).

Returns undef if the SRP element is not found.

=cut

sub retailprice :method {
    my $self = shift;
    my $subname = ( caller(0) )[3];
    croak($subname . "() called as a procedure") unless(ref $self);
    debug(2,"DEBUG[",$subname,"]");
    $self->twigcheck;

    my $twigroot = $self->{twigroot};

    my $element = $twigroot->first_descendant(qr/^ SRP $/ix);
    return unless($element);
    if(wantarray) { return ($element->text,$element->att('Currency')); }
    else { return $element->text };
}


=head2 C<review()>

Returns the text of the Mobipocket-specific <Review> element, if it
exists.  Returns undef if one is not found.

=cut

sub review :method {
    my $self = shift;
    my $subname = ( caller(0) )[3];
    croak($subname . "() called as a procedure") unless(ref $self);
    debug(2,"DEBUG[",$subname,"]");
    $self->twigcheck;

    my $twigroot = $self->{twigroot};

    my $element = $twigroot->first_descendant(qr/^review$/ix);
    return unless($element);
    return $element->text;
}


=head2 C<rights('id' => 'identifier')>

Returns a list containing the text of all of dc:rights or
dc:copyrights (case-insensitive) entries in the e-book, or undef if
none are found.

In scalar context returns the first match, not the last.

If the optional named argument 'id' is specified, it will only return
entries where the id attribute matches the specified identifier.
Although this still returns a list, if more than one entry is found, a
warning is logged.

Note that dc:copyrights is not a valid Dublin Core element -- it is
included only because some broken Mobipocket books use it.

=cut

sub rights :method {
    my ($self,%args) = @_;
    my $subname = ( caller(0) )[3];
    croak($subname . "() called as a procedure") unless(ref $self);
    debug(2,"DEBUG[",$subname,"]");
    $self->twigcheck;

    my %valid_args = (
        'id' => 1,
        );
    foreach my $arg (keys %args)
    {
        croak($subname,"(): invalid argument '",$arg,"'")
            if(!$valid_args{$arg});
    }


    my @rights = ();
    my $id = $args{id};
    my @elements = $self->{twigroot}->descendants(qr/^dc:(copy)?rights$/ix);

    foreach my $element (@elements)
    {
        if($id)
        {
            next if($element->att('id') ne $id);
            push @rights,$element->text if($element->text);
        }
        else { push @rights,$element->text if($element->text); }
    }

    if($id)
    {
        add_warning($subname
                     . "(): More than one rights entry found with id '"
                     . $id ."'" )
            if(scalar(@rights) > 1);
    }
    return unless(@rights);
    if(wantarray) { return @rights; }
    else { return $rights[0]; }
}


=head2 C<search_knownuids()>

Searches the OPF twig for the first dc:identifier (case-insensitive)
element with an ID matching known UID IDs.

Returns the ID if a match is found, undef otherwise

=cut

sub search_knownuids :method {
    my $self = shift;
    my $subname = ( caller(0) )[3];
    croak($subname . "() called as a procedure") unless(ref $self);
    debug(2,"DEBUG[",$subname,"]");

    my @elements;

    @elements = $self->{twigroot}->descendants(\&twigelt_is_knownuid);
    return unless(@elements);
    debug(1,"DEBUG: found known UID '",$elements[0]->id,"'");
    return $elements[0]->id;
}


=head2 C<search_knownuidschemes()>

Searches descendants of the OPF twig element for the first
<dc:identifier> or <dc:Identifier> subelement with the attribute
'scheme' or 'opf:scheme' matching a known list of schemes for unique
IDs

NOTE: this is NOT a case-insensitive search!  If you have to deal with
really bizarre input, make sure that you run L</fix_oeb12()> or
L</fix_opf20()> before calling L</fix_packageid()> or L</fix_misc()>.

Returns the ID if a match is found, undef otherwise.

=cut

sub search_knownuidschemes :method {
    my ($self,$gi) = @_;
    if(!$gi) { $gi = 'dc:identifier'; }
    my $subname = ( caller(0) )[3];
    croak($subname . "() called as a procedure") unless(ref $self);
    debug(2,"DEBUG[",$subname,"]");
    $self->twigcheck;

    my $topelement = $self->{twigroot};

    my @knownuidschemes = (
        'GUID',
	'UUID',
	'FWID',
	);

    # Creating a regexp to search on works, but doesn't let you
    # specify priority.  For that, you really do have to loop.
#    my $schemeregexp = "(" . join('|',@knownuidschemes) . ")";

    my @elems;
    my $id;

    my $retval = undef;

    foreach my $scheme (@knownuidschemes) {
	debug(2,"DEBUG: searching for scheme='",$scheme,"'");
	@elems = $topelement->descendants(
            "dc:identifier[\@opf:scheme=~/$scheme/ix or \@scheme=~/$scheme/ix]"
            );
        push @elems, $topelement->descendants(
            "dc:Identifier[\@opf:scheme=~/$scheme/ix or \@scheme=~/$scheme/ix]"
            );
	foreach my $elem (@elems) {
	    debug(2,"DEBUG: working on scheme '",$scheme,"'");
	    if(defined $elem) {
		if($scheme eq 'FWID') {
		    # Fictionwise has a screwy output that sets the ID
		    # equal to the text.  Fix the ID to just be 'FWID'
		    debug(1,"DEBUG: fixing FWID");
		    $elem->set_id('FWID');
		}

		$id = $elem->id;
                unless(defined $id) {
		    debug(1,"DEBUG: assigning ID from scheme '",$scheme,"'");
		    $id = uc($scheme);
		    $elem->set_id($id);
                }
                $retval = $id;
		debug(1,"DEBUG: found Package ID: ",$id);
		last;
	    } # if(defined $elem)
	} # foreach my $elem (@elems)
	last if(defined $retval);
    }
    debug(2,"[/",$subname,"]");
    return $retval;
}


=head2 C<spec()>

Returns the version of the OEB specification currently in use.  Valid
values are C<OEB12> and C<OPF20>.  This value will default to undef
until C<fix_oeb12> or C<fix_opf20> is called, as there is no way for
the object to know what specification is being conformed to (if any)
until it attempts to enforce it.

=cut

sub spec :method {
    my $self = shift;
    my $subname = ( caller(0) )[3];
    croak($subname . "() called as a procedure") unless(ref $self);
    debug(2,"DEBUG[",$subname,"]");
    return $self->{spec};
}


=head2 C<spine()>

Returns all of the manifest items referenced in the spine as a list of
hashrefs, with one hash per manifest item in the order that they
appear, where the hash keys are 'id', 'href', and 'media-type', each
returning the appropriate attribute, if any.

In scalar context, returns the first item, not the last.

Returns undef if there is no <spine> element directly underneath
<package>, or if <spine> contains no itemrefs.  If <spine> exists, but
<manifest> does not, or a spine itemref exists but points an ID not
found in the manifest, spine() logs an error and returns undef.

See also: L</spine_idrefs()>, L</manifest()>

=cut

sub spine :method {
    my $self = shift;
    my $subname = ( caller(0) )[3];
    croak($subname . "() called as a procedure") unless(ref $self);
    debug(2,"DEBUG[",$subname,"]");
    $self->twigcheck();

    my $spine = $self->{twigroot}->first_child('spine');
    return unless($spine);
    my @spinerefs;
    my $idref;
    my $element;
    my @retarray;

    my $manifest = $self->{twigroot}->first_child('manifest');
    if(!$manifest)
    {
        $self->add_error(
            $subname . "(): <spine> found without <manifest>"
            );
        debug(1,"DEBUG: <spine> found without <manifest>!");
        return;
    }

    @spinerefs = $spine->children('itemref');
    return unless(@spinerefs);

    foreach my $spineref (@spinerefs)
    {
        $idref = $spineref->att('idref');
        if(!$idref)
        {
            $self->add_warning(
                $subname . "(): <itemref> found with no idref -- skipping"
                );
            debug(1,"DEBUG: <itemref> found with no idref -- skipping");
            next;
        }
        $element = $manifest->first_child("item[\@id='$idref']");
        if(!$element)
        {
            $self->add_error(
                $subname ."(): id '" . $idref . "' not found in manifest!"
                );
            debug(1,"DEBUG: id '",$idref," not found in manifest!");
            return;
        }
        push(@retarray,
             {
                 'id' => $element->id,
                 'href' => $element->att('href'),
                 'media-type' => $element->att('media-type')
             });
    }
    if(wantarray) { return @retarray; }
    else { return $retarray[0]; }
}


=head2 C<spine_idrefs()>

Returns a list of all of the idrefs in the current OPF spine, or the
empty list if none are found.

In scalar context, returns the first idref, not the last.

See also: L</spine()>, L</manifest_hrefs()>

=cut

sub spine_idrefs :method {
    my $self = shift;
    my $subname = ( caller(0) )[3];
    croak($subname . "() called as a procedure") unless(ref $self);
    debug(2,"DEBUG[",$subname,"]");
    $self->twigcheck();

    my $spine = $self->{twigroot}->first_child('spine');;
    my @retval = ();
    my @itemrefs;
    my $idref;

    if(! $spine) { return @retval; }

    @itemrefs = $spine->children('itemref');
    foreach my $item (@itemrefs) {
	$idref = $item->att('idref');
	push(@retval,$idref) if($idref);
    }
    if(wantarray) { return @retval; }
    else { return $retval[0]; }
}


=head2 C<subject_list()>

Returns a list containing the text of all dc:subject elements or undef
if none are found.

In scalar context, returns the first subject, not the last.

=cut

sub subject_list :method {
    my $self = shift;
    my $subname = ( caller(0) )[3];
    croak($subname . "() called as a procedure") unless(ref $self);
    debug(2,"DEBUG[",$subname,"]");
    $self->twigcheck;

    my @retval = ();
    my $twigroot = $self->{twigroot};

    my @subjects = $twigroot->descendants(qr/dc:subject/ix);
    return unless(@subjects);

    foreach my $subject (@subjects) {
        push(@retval,$subject->text) if($subject->text);
    }
    return unless(@retval);
    if(wantarray) { return @retval; }
    else { return $retval[0]; }
}


=head2 C<title()>

Returns the title of the e-book, or undef if no dc:title element
(case-insensitive) exists.  If a dc:title element exists, but contains
no text, returns an empty string.

=cut

sub title :method {
    my $self = shift;
    my $subname = ( caller(0) )[3];
    croak($subname . "() called as a procedure") unless(ref $self);
    debug(2,"DEBUG[",$subname,"]");
    $self->twigcheck;

    my $twigroot = $self->{twigroot};
    my $retval;

    my $element = $twigroot->first_descendant(qr/^dc:title$/ix);
    return unless($element);
    $retval = $element->text || '';
    $retval = trim($retval);
    return $retval;
}


=head2 C<twig()>

Returns the raw L<XML::Twig> object used to store the OPF metadata.

Although this twig can be manipulated via the standard XML::Twig
methods, doing so requires caution and is not recommended.  In
particular, changing the root element from here will cause the
EBook::Tools internal twig and twigroot attributes to become unlinked
and the result of any subsequent action is not defined.

=cut

sub twig :method {
    my $self = shift;
    my $subname = ( caller(0) )[3];
    croak($subname . "() called as a procedure") unless(ref $self);
    debug(2,"DEBUG[",$subname,"]");
    return $self->{twig};
}


=head2 C<twigcheck()>

Croaks showing the calling location unless C<$self> has both a twig and a
twigroot, and the twigroot is <package>.  Used as a sanity check for
methods that use twig or twigroot.

=cut

sub twigcheck :method {
    my $self = shift;
    my $subname = ( caller(0) )[3];
    croak($subname . "() called as a procedure") unless(ref $self);
    debug(3,"DEBUG[",$subname,"]");

    my @calledfrom = caller(1);
    croak("twigcheck called from unknown location") if(!@calledfrom);

    croak($calledfrom[3],"(): undefined twig")
        if(!$self->{twig});
    croak($calledfrom[3],"(): twig isn't a XML::Twig")
        if( (ref $self->{twig}) ne 'XML::Twig' );
    croak($calledfrom[3],"(): twig root missing")
        if(!$self->{twigroot});
    croak($calledfrom[3],"(): twig root isn't a XML::Twig::Elt")
        if( (ref $self->{twigroot}) ne 'XML::Twig::Elt' );
    croak($calledfrom[3],"(): twig root is '" . $self->{twigroot}->gi
          . "' (needs to be 'package')")
        if($self->{twigroot}->gi ne 'package');
    debug(3,"DEBUG[/",$subname,"]");
    return 1;
}


=head2 C<twigroot()>

Returns the raw L<XML::Twig> root element used to store the OPF
metadata.

This twig element can be manipulated via the standard XML::Twig::Elt
methods, but care should be taken not to attempt to cut this element
from its twig as doing so will cause the EBook::Tools internal twig
and twigroot attributes to become unlinked and the result of any
subsequent action is not defined.

=cut

sub twigroot :method {
    my $self = shift;
    my $subname = ( caller(0) )[3];
    croak($subname . "() called as a procedure") unless(ref $self);
    debug(2,"DEBUG[",$subname,"]");
    return $self->{twigroot};
}


=head2 C<warnings()>

Returns an arrayref containing any generated warning messages.

=cut

sub warnings :method {
    my $self = shift;
    my $subname = ( caller(0) )[3];
    croak($subname . "() called as a procedure") unless(ref $self);
    debug(2,"DEBUG[",$subname,"]");
    return $self->{warnings};
}


######################################
########## MODIFIER METHODS ##########
######################################

=head1 MODIFIER METHODS

Unless otherwise specified, all modifier methods return undef if an
error was added to the error list, and true otherwise (even if a
warning was added to the warning list).


=head2 C<add_document($href,$id,$mediatype)>

Adds a document to the OPF manifest and spine, creating <manifest> and
<spine> if necessary.  To add an item only to the OPF manifest, see
add_item().

=head3 Arguments

=over

=item C<$href>

The href to the document in question.  Usually, this is just a
filename (or relative path and filename) of a file in the current
working directory.  If you are planning to eventually generate a .epub
book, all hrefs MUST be in or below the current working directory.

The method returns undef if $href is not defined or empty.

=item C<$id>

The XML ID to use.  If not specified, defaults to the href with
invalid characters removed.

This must be unique not only to the manifest list, but to every
element in the OPF file.  If a duplicate ID exists, the method sets an
error and returns undef.

=item C<$mediatype> (optional)

The mime type of the document.  If not specified, will attempt to
autodetect the mime type, and if that fails, will default to
'application/xhtml+xml'.

=back

=cut

sub add_document :method {
    my ($self,$href,$id,$mediatype) = @_;
    my $subname = (caller(0))[3];
    croak($subname . "() called as a procedure") unless(ref $self);
    debug(2,"DEBUG[",$subname,"]");
    $self->twigcheck();

    $href = trim($href);
    return unless($href);

    my $twig = $self->{twig};
    my $topelement = $self->{twigroot};
    my $element;

    $id = $href unless($id);
    $id =~ s/[^\w.-]//gx; # Delete all nonvalid XML 1.0 namechars
    $id =~ s/^[.\d -]+//gx; # Delete all nonvalid XML 1.0 namestartchars

    $element = $twig->first_elt("*[\@id='$id']");
    if($element)
    {
        $self->add_error(
            $subname . "(): ID '" . $id . "' already exists"
            . " (in a '" . $element->gi ."' tag)"
            );
        return;
    }

    if(!$mediatype)
    {
	my $mimetype = mimetype($href);
	if($mimetype) { $mediatype = $mimetype; }
	else { $mediatype = "application/xhtml+xml"; }
	debug(2,"DEBUG: '",$href,"' has mimetype '",$mimetype,"'");
    }

    my $manifest = $topelement->first_child('manifest');
    $manifest = $topelement->insert_new_elt('last_child','manifest')
        if(!$manifest);
    my $spine = $topelement->first_child('spine');
    $spine = $topelement->insert_new_elt('last_child','spine')
        if(!$spine);

    my $item = $manifest->insert_new_elt('last_child','item');
    $item->set_id($id);
    $item->set_att(
	'href' => $href,
	'media-type' => $mediatype
	);

    my $itemref = $spine->insert_new_elt('last_child','itemref');
    $itemref->set_att('idref' => $id);

    return 1;
}


=head2 C<add_error(@errors)>

Adds @errors to the list of object errors.  Each member of
@errors should be a string containing the entire text of the
error, with no ending newline.

SEE ALSO: L</add_warning()>, L</clear_errors()>, L</clear_warnerr()>

=cut

sub add_error :method {
    my ($self,@newerror) = @_;
    my $subname = (caller(0))[3];
    croak($subname . "() called as a procedure") unless(ref $self);
    debug(3,"DEBUG[",$subname,"]");

    my $currenterrors;
    $currenterrors = $self->{errors} if($self->{errors});

    if(@newerror) {
        my $error = join('',@newerror);
	debug(1,"ERROR: ",$error);
	push(@$currenterrors,$error);
    }
    $self->{errors} = $currenterrors;
    return 1;
}


=head2 C<add_identifier(%args)>

Creates a new dc:identifier element containing the specified text, id,
and scheme.

If a <dc-metadata> element exists underneath <metadata>, the
identifier element will be created underneath the <dc-metadata> in OEB
1.2 format, otherwise the title element is created underneath
<metadata> in OPF 2.0 format.

Returns the twig element containing the new identifier.

=head3 Arguments

C<add_identifier()> takes three named arguments, one mandatory, two
optional.

=over

=item * C<text> - the text of the identifier.  This is mandatory, and
the method croaks if it is not present.

=item * C<scheme> - 'opf:scheme' or 'scheme' attribute to be added (optional)

=item * C<id> - 'id' attribute to be added.  If this is specified, and
the id is already in use, a warning will be added but the method will
continue, removing the id attribute from the element that previously
contained it.

=back

=cut

sub add_identifier :method {
    my ($self,%args) = @_;
    my %valid_args = (
        'text' => 1,
        'id' => 1,
        'scheme' => 1,
        );
    my $subname = ( caller(0) )[3];
    croak($subname . "() called as a procedure") unless(ref $self);
    debug(2,"DEBUG[",$subname,"]");
    $self->twigcheck();
    foreach my $arg (keys %args) {
        croak($subname,"(): invalid argument '",$arg,"'")
            if(!$valid_args{$arg});
    }
    croak($subname,"(): identifier text not specified")
        unless($args{text});

    $self->fix_metastructure_basic();
    my $meta = $self->{twigroot}->first_child('metadata');
    my $dcmeta = $meta->first_child('dc-metadata');
    my $element;
    my $idelem;
    my $newid = $args{id};
    $idelem = $self->{twig}->first_elt("*[\@id='$newid']") if($newid);

    if($dcmeta) {
        $element = $dcmeta->insert_new_elt('last_child','dc:Identifier');
        $element->set_att('scheme' => $args{scheme}) if($args{scheme});
    }
    else {
        $element = $meta->insert_new_elt('last_child','dc:identifier');
        $element->set_att('opf:scheme' => $args{scheme}) if($args{scheme});
    }
    $element->set_text($args{text});

    if($idelem && $idelem->cmp($element) ) {
        $self->add_warning(
            $subname,"(): reassigning id '",$newid,
            "' from a '",$idelem->gi,"' element!"
            );
        $idelem->del_att('id');
    }
    $element->set_att('id' => $newid) if($newid);

    return $element;
}


=head2 C<add_item($href,$id,$mediatype)>

Adds a document to the OPF manifest (but not spine), creating
<manifest> if necessary.  To add an item only to both the OPF manifest
and spine, see add_document().

=head3 Arguments

=over

=item C<$href>

The href to the document in question.  Usually, this is just a
filename (or relative path and filename) of a file in the current
working directory.  If you are planning to eventually generate a .epub
book, all hrefs MUST be in or below the current working directory.

=item C<$id>

The XML ID to use.  If not specified, defaults to the href with all
nonword characters removed.

This must be unique not only to the manifest list, but to every
element in the OPF file.  If a duplicate ID exists, the method sets an
error and returns undef.

=item C<$mediatype> (optional)

The mime type of the document.  If not specified, will attempt to
autodetect the mime type, and if that fails, will set an error and
return undef.

=back

=cut

sub add_item :method {
    my ($self,$href,$id,$mediatype) = @_;
    my $subname = (caller(0))[3];
    croak($subname . "() called as a procedure") unless(ref $self);
    debug(2,"DEBUG[",$subname,"]");
    $self->twigcheck();

    $href = trim($href);
    return unless($href);

    my $twig = $self->{twig};
    my $topelement = $self->{twigroot};
    my $element;

    $id = $href unless($id);
    $id =~ s/[^\w.-]//gx; # Delete all nonvalid XML 1.0 namechars
    if($id =~ /^[.\d -]+/x) {
       # We're starting with a nonvalid XML 1.0 namestartchar, so
       # prefix with id_
        $id = 'id_' . $id;
    }

    $element = $twig->first_elt("*[\@id='$id']");
    if($element) {
        $self->add_error(
            $subname . "(): ID '" . $id . "' already exists"
            . " (in a '" . $element->gi ."' tag)"
            );
        debug(2,"DEBUG[/",$subname,"]");
        return;
    }

    if(!$mediatype) {
	my $mimetype = mimetype($href);
	if($mimetype) { $mediatype = $mimetype; }
	else { $mediatype = "application/xhtml+xml"; }
	debug(2,"DEBUG: '",$href,"' has mimetype '",$mediatype,"'");
    }

    my $manifest = $self->{twigroot}->first_child('manifest');
    $manifest = $topelement->insert_new_elt('last_child','manifest')
        if(!$manifest);

    debug(2,"DEBUG: adding item '",$id,"': '",$href,"'");
    my $item = $manifest->insert_new_elt('last_child','item');
    $item->set_id($id);
    $item->set_att(
	'href' => $href,
	'media-type' => $mediatype
	);

    debug(3,"DEBUG[/",$subname,"]");
    return 1;
}


=head2 add_metadata(%args)

Creates a metadata element with the specified text, attributes, and parent.

If a <dc-metadata> element exists underneath <metadata>, the language
element will be created underneath the <dc-metadata> and any standard
attributes will be created in OEB 1.2 format, otherwise the element is
created underneath <metadata> in OPF 2.0 format.

Returns 1 on success, returns undef if no gi or if no text was specified.

=cut

=head3 Arguments

=over

=item C<gi>

The generic identifier (tag) of the metadata element to alter or
create.  If not specified, the method sets an error and returns undef.

=item C<parent>

The generic identifier (tag) of the parent to use for any newly
created element.  If not specified, defaults to 'dc-metadata' if
'dc-metadata' exists underneath 'metadata', and 'metadata' otherwise.

A newly created element will be created under the first element found
with this gi.  A modified element will be moved under the first
element found with this gi.

Newly created elements will use OPF 2.0 attribute names if the parent
is 'metadata' and OEB 1.2 attribute names otherwise.

=item C<text>

This specifies the element text to set.  If not specified, the method
sets an error and returns undef.

=item C<id> (optional)

This specifies the ID to set on the element.  If set and the ID is
already in use, a warning is logged and the ID is removed from the
other location and assigned to the element.

=item C<fileas> (optional)

This specifies the file-as attribute to set on the element.

=item C<role> (optional)

This specifies the role attribute to set on the element.

=item C<scheme> (optional)

This specifies the scheme attribute to set on the element.

=back

=head3 Example

 $retval = $ebook->add_metadata(gi => 'AuthorNonstandard',
                                text => 'Element Text',
                                id => 'customid',
                                fileas => 'Text, Element',
                                role => 'xxx',
                                scheme => 'code');

=cut

sub add_metadata :method {
    my ($self,%args) = @_;
    my $subname = ( caller(0) )[3];
    croak($subname . "() called as a procedure") unless(ref $self);
    debug(3,"DEBUG[",$subname,"]");
    my %valid_args = (
        'gi' => 1,
        'parent' => 1,
        'text' => 1,
        'id' => 1,
        'fileas' => 1,
        'role' => 1,
        'scheme' => 1,
        );
    foreach my $arg (keys %args) {
        croak($subname,"(): invalid argument '",$arg,"'")
            if(!$valid_args{$arg});
    }

    my $gi = $args{gi};
    unless($gi) {
        $self->add_error($subname,"(): no gi specified");
        return;
    }

    my $text = $args{text};
    unless($text) {
        $self->add_error($subname,"(): no text specified");
        return;
    }

    my $newid = $args{id};
    my $idelem;
    my $element;
    my $meta;
    my $dcmeta;
    my $parent;
    my %dcatts;

    $self->fix_metastructure_basic();
    $parent =  $self->{twigroot}->first_descendant(qr/^ $args{parent} $/ix)
        if($args{parent});
    $meta = $self->{twigroot}->first_child('metadata');
    $dcmeta = $meta->first_child('dc-metadata');
    $parent = $parent || $dcmeta || $meta;
    if($parent->gi eq 'metadata') {
        %dcatts = (
            'file-as' => 'opf:file-as',
            'role' => 'opf:role',
            'scheme' => 'opf:scheme',
            );
    }
    else {
        %dcatts = (
            'file-as' => 'file-as',
            'role' => 'role',
            'scheme' => 'scheme'
        );
    }

    debug(2,"DEBUG: creating '",$gi,"' under <",$parent->gi,">");
    $element = $parent->insert_new_elt('last_child',$gi);
    $element->set_att($dcatts{'file-as'},$args{fileas})
        if($args{fileas});
    $element->set_att($dcatts{'role'},$args{role})
        if($args{role});
    $element->set_att($dcatts{'scheme'},$args{scheme})
        if($args{scheme});
    $element->set_text($text);

    $idelem = $self->{twig}->first_elt("*[\@id='$newid']") if($newid);
    if($idelem && $idelem->cmp($element) ) {
        $self->add_warning(
            $subname,"(): reassigning id '",$newid,
            "' from a '",$idelem->gi,"' to a '",$element->gi,"'!"
            );
        $idelem->del_att('id');
    }
    $element->set_att('id' => $newid) if($newid);
    return 1;
}


=head2 C<add_subject(%args)>

Creates a new dc:subject element containing the specified text, code,
and id.

If a <dc-metadata> element exists underneath <metadata>, the
subject element will be created underneath the <dc-metadata> in OEB
1.2 format, otherwise the title element is created underneath
<metadata> in OPF 2.0 format.

Returns the twig element containing the new subject.

=head3 Arguments

C<add_subject()> takes four named arguments, one mandatory, three
optional.

=over

=item * C<text> - the text of the subject.  This is mandatory, and
the method croaks if it is not present.

=item * C<scheme> (optional) - 'opf:scheme' or 'scheme' attribute to
be added.  Be warned that neither the OEB 1.2 nor the OPF 2.0
specifications allow a scheme to be added to this element, so if this
is specified, the resulting OPF file will fail to validate against
either standard.

=item * C<basiccode> (optional) - 'BASICCode' attribute to be added.
Be warned that this is a Mobipocket-specific attribute that does not
exist in either the OEB 1.2 nor the OPF 2.0 specifications, so if this
is specified, the resulting OPF file will fail to validate against
either standard.

=item * C<id> (optional) - 'id' attribute to be added.  If this is
specified, and the id is already in use, a warning will be added but
the method will continue, removing the id attribute from the element
that previously contained it.

=back

=cut

sub add_subject :method {
    my ($self,%args) = @_;
    my %valid_args = (
        'text' => 1,
        'id' => 1,
        'scheme' => 1,
        'basiccode' => 1,
        );
    my $subname = ( caller(0) )[3];
    croak($subname . "() called as a procedure") unless(ref $self);
    debug(2,"DEBUG[",$subname,"]");
    $self->twigcheck();
    foreach my $arg (keys %args) {
        croak($subname,"(): invalid argument '",$arg,"'")
            if(!$valid_args{$arg});
    }
    croak($subname,"(): subject text not specified")
        unless($args{text});

    $self->fix_metastructure_basic();
    my $meta = $self->{twigroot}->first_child('metadata');
    my $dcmeta = $meta->first_child('dc-metadata');
    my $element;
    my $idelem;
    my $newid = $args{id};
    $idelem = $self->{twig}->first_elt("*[\@id='$newid']") if($newid);

    if($dcmeta) {
        $element = $dcmeta->first_child('dc:Subject[string()="' . $args{text} .  '"]');
        if(! $element) {
            $element = $dcmeta->insert_new_elt('last_child','dc:Subject');
        }
        $element->set_att('scheme' => $args{scheme}) if($args{scheme});
    }
    else {
        $element = $meta->first_child('dc:subject[string()="' . $args{text} .  '"]');
        if(! $element) {
            $element = $meta->insert_new_elt('last_child','dc:subject');
        }
        $element->set_att('opf:scheme' => $args{scheme}) if($args{scheme});
    }
    $element->set_text($args{text});
    $element->set_att('BASICCode' => $args{basiccode}) if($args{basiccode});

    if($idelem && $idelem->cmp($element) ) {
        $self->add_warning(
            $subname,"(): reassigning id '",$newid,
            "' from a '",$idelem->gi,"' element!"
            );
        $idelem->del_att('id');
    }
    $element->set_att('id' => $newid) if($newid);

    return $element;
}


=head2 C<add_warning(@newwarning)>

Joins @newwarning to a single string and adds it to the list of object
warnings.  The warning should not end with a newline newline.

SEE ALSO: L</add_error()>, L</clear_warnings()>, L</clear_warnerr()>

=cut

sub add_warning :method {
    my ($self,@newwarning) = @_;
    my $subname = (caller(0))[3];
    croak($subname . "() called as a procedure") unless(ref $self);
    debug(3,"DEBUG[",$subname,"]");

    my @currentwarnings;
    @currentwarnings = @{$self->{warnings}} if($self->{warnings});

    if (@newwarning) {
        my $warning = join('',@newwarning);
	debug(1,"WARNING: ",$warning);
	push(@currentwarnings,$warning);
    }
    $self->{warnings} = \@currentwarnings;

    debug(3,"DEBUG[/",$subname,"]");
    return 1;
}


=head2 C<clear_errors()>

Clear the current list of errors

=cut

sub clear_errors :method {
    my $self = shift;
    my $subname = ( caller(0) )[3];
    croak($subname . "() called as a procedure") unless(ref $self);
    debug(2,"DEBUG[",$subname,"]");

    $self->{errors} = ();
    return 1;
}


=head2 C<clear_warnerr()>

Clear both the error and warning lists

=cut

sub clear_warnerr :method {
    my $self = shift;
    my $subname = ( caller(0) )[3];
    croak($subname . "() called as a procedure") unless(ref $self);
    debug(2,"DEBUG[",$subname,"]");

    $self->{errors} = ();
    $self->{warnings} = ();
    return 1;
}


=head2 C<clear_warnings()>

Clear the current list of warnings

=cut

sub clear_warnings :method {
    my $self = shift;
    my $subname = ( caller(0) )[3];
    croak($subname . "() called as a procedure") unless(ref $self);
    debug(2,"DEBUG[",$subname,"]");

    $self->{warnings} = ();
    return 1;
}


=head2 C<delete_meta_filepos()>

Deletes metadata elements with the attribute 'filepos' underneath
the given parent element

These are secondary metadata elements included in the output from
mobi2html may that are not used.

=cut

sub delete_meta_filepos :method {
    my $self = shift;
    my $subname = ( caller(0) )[3];
    croak($subname . "() called as a procedure") unless(ref $self);
    debug(2,"DEBUG[",$subname,"]");
    $self->twigcheck();

    my @elements = $self->{twigroot}->descendants('metadata[@filepos]');
    foreach my $el (@elements) {
	$el->delete;
    }
    return 1;
}


=head2 C<delete_subject(%args)>

Deletes dc:subject and dc:Subject elements based on text content or
the id, scheme, or basiccode attributes.  Matches are case-sensitive.

Specifying multiple arguments will delete subject matching any of them.

This has the same potential arguments as add_subject.

Returns the count of elements deleted.

=cut

sub delete_subject :method {
    my ($self,%args) = @_;
    my %valid_args = (
        'text' => 1,
        'id' => 1,
        'scheme' => 1,
        'basiccode' => 1,
        );
    my $subname = ( caller(0) )[3];
    croak($subname . "() called as a procedure") unless(ref $self);
    debug(2,"DEBUG[",$subname,"]");
    $self->twigcheck();
    foreach my $arg (keys %args) {
        croak($subname,"(): invalid argument '",$arg,"'")
            if(!$valid_args{$arg});
    }

    my @elements;
    my $count = 0;

    if(defined $args{text}) {
        @elements = $self->{twigroot}->descendants('dc:subject[text()="' . $args{text} . '"]');
        foreach my $el (@elements) {
            $el->delete;
            $count++;
        }
        @elements = $self->{twigroot}->descendants('dc:Subject[text()="' . $args{text} . '"]');
        foreach my $el (@elements) {
            $el->delete;
            $count++;
        }
    }

    if($args{id}) {
        @elements = $self->{twigroot}->descendants('dc:subject[@id="' . $args{id} . '"]');
        foreach my $el (@elements) {
            $el->delete;
            $count++;
        }
        @elements = $self->{twigroot}->descendants('dc:Subject[@id="' . $args{id} . '"]');
        foreach my $el (@elements) {
            $el->delete;
            $count++;
        }
    }

    if($args{scheme}) {
        @elements = $self->{twigroot}->descendants('dc:subject[@scheme="' . $args{scheme} . '"]');
        foreach my $el (@elements) {
            $el->delete;
            $count++;
        }
        @elements = $self->{twigroot}->descendants('dc:subject[@opf:scheme="' . $args{scheme} . '"]');
        foreach my $el (@elements) {
            $el->delete;
            $count++;
        }
        @elements = $self->{twigroot}->descendants('dc:Subject[@scheme="' . $args{scheme} . '"]');
        foreach my $el (@elements) {
            $el->delete;
            $count++;
        }
        @elements = $self->{twigroot}->descendants('dc:Subject[@opf:scheme="' . $args{scheme} . '"]');
        foreach my $el (@elements) {
            $el->delete;
            $count++;
        }
    }

    if($args{basiccode}) {
        @elements = $self->{twigroot}->descendants('dc:subject[@BASICCode="' . $args{id} . '"]');
        foreach my $el (@elements) {
            $el->delete;
            $count++;
        }
        @elements = $self->{twigroot}->descendants('dc:Subject[@BASICCode="' . $args{id} . '"]');
        foreach my $el (@elements) {
            $el->delete;
            $count++;
        }
    }
    debug(2,"DEBUG: Deleted ",$count," elements");
    return $count;
}


=head2 C<fix_creators()>

Normalizes creator and contributor names and file-as attributes

Names are normalized to 'First Last' format, while file-as attributes
are normalized to 'Last, First' format.

This can damage some unusual names that do not match standard
capitalization formats, so it is not made part of L</fix_misc()>.

=cut

sub fix_creators :method {
    my $self = shift;
    my $subname = ( caller(0) )[3];
    croak($subname . "() called as a procedure") unless(ref $self);
    debug(2,"DEBUG[",$subname,"]");
    $self->twigcheck();

    my $twigroot = $self->{twigroot};
    my @elements = $twigroot->descendants(qr/dc:(creator|contributor)/ix);
    my $nameparse = Lingua::EN::NameParse->new(
        allow_reversed  => 1,
        extended_titles => 1,
        force_case      => 1,
        lc_prefix       => 1,
       );
    foreach my $el (@elements) {
        my $fileas = $el->att('opf:file-as') || '';
        my $name = $el->text || '';
        my $fixed;
        $name = trim($name);

        if ( $nameparse->parse($name) ) {
	    $self->add_warning(
                "failure while parsing name: ",
                {$nameparse->properties}->{non_matching});
        }
        else {
            $fixed = $nameparse->case_all;
            if($fixed and $strangenames{lc $fixed}) {
                $fixed = $strangenames{lc $fixed};
            }
            debug(2,"DEBUG: creator name '",$name,"' -> '",
                  $fixed,"'");
            $el->set_text($fixed);

            $fixed = $nameparse->case_all_reversed;
            if($fixed and $strangefileas{lc $fixed}) {
                $fixed = $strangefileas{lc $fixed};
            }
            if($fixed) {
                debug(2,"DEBUG: creator file-as '",$fileas,"' -> '",
                      $fixed,"'");
                $el->set_att('opf:file-as',$fixed);
            }
            else {
                debug(2,"DEBUG: removing empty creator file-as from creator '",
                      $name,"'");
                $el->del_att('opf:file-as');
            }
        }
    }
    return;
}


=head2 C<fix_dates()>

Standardizes all <dc:date> elements via fix_datestring().  Adds a
warning to the object for each date that could not be fixed.

Called from L</fix_misc()>.

=cut

sub fix_dates :method {
    my $self = shift;
    my $subname = ( caller(0) )[3];
    croak($subname . "() called as a procedure") unless(ref $self);
    debug(2,"DEBUG[",$subname,"]");
    $self->twigcheck();

    my @dates;
    my $newdate;

    @dates = $self->{twigroot}->descendants('dc:date');
    push(@dates,$self->{twigroot}->descendants('dc:Date'));

    foreach my $dcdate (@dates) {
	if(!$dcdate->text) {
	    $self->add_warning(
                "WARNING: found dc:date with no value -- skipping");
	}
	else {
	    $newdate = fix_datestring($dcdate->text);
	    if(!$newdate) {
		$self->add_warning(
		    sprintf("fixmisc(): can't deal with date '%s' -- skipping",
                            $dcdate->text)
		    );
	    }
	    elsif($dcdate->text ne $newdate) {
		debug(2,"DEBUG: setting date from '",$dcdate->text,
                      "' to '",$newdate,"'");
		$dcdate->set_text($newdate);
	    }
	}
    }
    return 1;
}


=head2 C<fix_guide()>

Fixes problems related to the OPF guide elements, specifically:

=over

=item * Ensures the guide element exists

=item * Moves all reference elements directly underneath the guide element

=item * Finds nonstandard reference types and either converts them to
standard or prefaces them with 'other.'

=item * Finds reference elements with a href with only an anchor
portion and assigns them to the first spine href.  This only works if
the spine is in working condition, so it may be wise to run
L</fix_spine()> before C<fix_guide()> if the input is expected to be
very badly broken.

=back

Logs a warning if a reference href is found that does not appear in
the manifest.

=cut

sub fix_guide :method {
    my $self = shift;
    my $subname = ( caller(0) )[3];
    croak($subname . "() called as a procedure") unless(ref $self);
    debug(2,"DEBUG[",$subname,"]");
    $self->twigcheck();

    my $twigroot = $self->{twigroot};
    my $guide = $twigroot->first_descendant('guide');
    my $parent;
    my $href;
    my $type;
    my @spine;

    # If <guide> doesn't exist, create it
    unless($guide) {
        debug(1,"DEBUG: creating <guide>");
        $guide = $twigroot->insert_new_elt('last_child','guide');
    }

    # Make sure that the guide is a child of the twigroot,
    $parent = $guide->parent;
    if( $parent->cmp($twigroot) ) {
        debug(1,"DEBUG: moving <guide>");
        $guide->move('last_child',$twigroot);
    }


    my @elements = $twigroot->descendants(qr/^reference$/ix);
    foreach my $el (@elements) {
        $type = $el->att('type');
        if($referencetypes{$type}) {
            $el->set_att('type',$referencetypes{$type});
        }
        elsif($type !~ /^other./x) {
            $type = 'other.' . $type;
            $el->set_att('type',$type);
        }

        $href = $el->att('href');
        if (!$href) {
            # No href means it is broken.
            # Leave it alone, but log a warning
            $self->add_warning(
                "fix_guide(): <reference> with no href -- skipping");
            next;
        }
        if ($href =~ /^#/) {
            # Anchor-only href.  Attempt to fix from the first
            # spine entry
            @spine = $self->spine;
            if (!@spine) {
                $self->add_warning(
                    "fix_guide(): Cannot correct reference href '",$href,
                    "', spine is empty");
            }
            elsif (!$spine[0]->{href}) {
                $self->add_warning(
                    "fix_guide(): Cannot correct reference href '",$href,
                    "', cannot find href for first spine entry");
            }
            else {
                debug(1,"DEBUG: correcting reference href from '",$href,
                      "' to '",$spine[0]->{href} . $href,"'");
                $el->set_att('href',$spine[0]->{href} . $href);
            }
        }
        debug(3,"DEBUG: processing reference '",$href,"')");
        $el->move('last_child',$guide);
    } # foreach my $el (@elements)

    return 1;
}


=head2 C<fix_languages(%args)>

Checks through the <dc:language> elements (case-insensitive) and
removes any duplicates.  If no <dc:language> elements are found, one
is created.

TODO: Also convert language names to IANA language and region codes.

=head3 Arguments

=over

=item * C<default>

The default language string to use when creating a new language
element.  If not specified, defaults to 'en'.

=back

=cut

sub fix_languages :method {
    my ($self,%args) = @_;
    my $subname = ( caller(0) )[3];
    croak($subname . "() called as a procedure") unless(ref $self);
    debug(2,"DEBUG[",$subname,"]");
    $self->twigcheck();

    my %valid_args = (
        'default' => 1,
        );
    foreach my $arg (keys %args) {
        croak($subname,"(): invalid argument '",$arg,"'")
            if(!$valid_args{$arg});
    }

    my $twigroot = $self->{twigroot};
    my $defaultlang = $args{default} || 'en';
    my $langel;
    my @elements = $twigroot->descendants(qr/dc:language/ix);
    while($langel = shift(@elements) ) {
        foreach my $el (@elements) {
            $el->delete if(twigelt_detect_duplicate($el,$langel) );
        }
    }

    @elements = $self->languages;
    if(!@elements) {
        $self->set_language(text => $defaultlang);
    }
    return 1;
}


=head2 C<fix_links()>

Checks through the links in the manifest and checks them for anything
they might link to, adding anything missing to the manifest.

A warning is added for every manifest item missing a href.

If no <manifest> element exists directly underneath the <package>
root, or <manifest> contains no items, the method logs a warning and
returns undef.  Otherwise, it returns 1.

=cut

sub fix_links :method {
    my $self = shift;
    my $subname = ( caller(0) )[3];
    croak($subname . "() called as a procedure") unless(ref $self);
    debug(2,"DEBUG[",$subname,"]");
    $self->twigcheck();

    my $twigroot = $self->{twigroot};

    my $manifest = $twigroot->first_child('manifest');
    my @unchecked;

    # The %links hash points a href to one of three values:
    # * undef : the link has not been checked at all
    # * 0 : the link has been checked and is not reachable
    # * 1 : the link has been checked and exists
    my %links;
    my @newlinks;
    my $href;
    my $mimetype;

    my %linking_mimetypes = (
        'text/html' => 1,
        'text/xhtml' => 1,
        'text/xml' => 1,
        'text/x-oeb1-document' => 1,
        'application/atom+xml' => 1,
        'application/xhtml+xml' => 1,
        'application/xml' => 1
        );

    if(!$manifest) {
        $self->add_warning(
            "fix_links(): no manifest found!"
            );
        return;
    }

    @unchecked = $self->manifest_hrefs;
    if(!@unchecked) {
        $self->add_warning(
            "fix_links(): empty manifest found!"
            );
        return;
    }

    # Initialize %links, so we don't try to add something already in
    # the manifest
    foreach my $mhref (@unchecked) {
        $mhref = uri_unescape($mhref);
        $links{$mhref} = undef unless(exists $links{$mhref});
    }

    while(@unchecked) {
        debug(3,"DEBUG: ",scalar(@unchecked),
              " items left to check at start of loop");
        $href = shift(@unchecked);
        $href = trim($href);
        $href = uri_unescape($href);
        debug(3,"DEBUG: checking '",$href,"'");
        next if(defined $links{$href});

        # Skip mailto: and news: links
        if($href =~ m#(mailto|news):#ix) {
            debug(1,"DEBUG: mailto link '",$href,"' skipped");
            $links{$href} = 0;
            next;
        }

        # Skip URIs for now
        if($href =~ m#^ \w+://#ix) {
            debug(1,"DEBUG: URI '",$href,"' skipped");
            $links{href} = 0;
            next;
        }
        if(! -f $href) {
            $self->add_warning(
                "fix_links(): '" . $href . "' not found"
                );
            $links{$href} = 0;
            next;
        }

        $mimetype = mimetype($href);

        if(!$linking_mimetypes{$mimetype}) {
            debug(2,"DEBUG: '",$href,"' has mimetype '",$mimetype,
                "' -- not checking");
            $links{$href} = 1;
            next;
        }

        debug(1,"DEBUG: finding links in '",$href,"'");
        @newlinks = find_links($href);
        trim(@newlinks) if(@newlinks);
        $links{$href} = 1;
        foreach my $newlink (sort @newlinks) {
            # Skip mailto: and news: links
            if($newlink =~ m#(mailto|news):#ix) {
                debug(1,"DEBUG: mailto link '",$href,"' skipped");
                next;
            }
            # Skip URIs for now
            elsif($newlink =~ m#^ \w+://#ix) {
                debug(1,"DEBUG: URI '",$newlink,"' skipped");
                next;
            }
            elsif(!exists $links{$newlink}) {
                debug(2,"DEBUG: adding '",$newlink,"' to the manifest");
                push(@unchecked,$newlink);
                $self->add_item($newlink);
                $links{$newlink} = 1;
            }
        }
        debug(2,"DEBUG: ",scalar(@unchecked),
            " items left to check at end of loop");
    } # while(@unchecked)
    debug(2,"DEBUG[/",$subname,"]");
    return 1;
}

=head2 C<fix_manifest()>

Finds all <item> elements and moves them underneath <manifest>,
creating <manifest> if necessary.

Logs a warning but continues if it finds an <item> with a missing id
or href attribute.  If both id and href attributes are missing, logs a
warning, skips moving the item entirely (unless it was already
underneath <manifest>, in which case it is moved to preserve its sort
order along all other items under <manifest>), but otherwise
continues.

=cut

sub fix_manifest :method {
    my $self = shift;
    my $subname = ( caller(0) )[3];
    croak($subname . "() called as a procedure") unless(ref $self);
    debug(2,"DEBUG[",$subname,"]");
    $self->twigcheck();

    my $twigroot = $self->{twigroot};

    my $spec = $self->spec || '';
    my $manifest = $twigroot->first_descendant('manifest');
    my @elements;
    my @extras;
    my $parent;

    my $href;
    my $id;
    my $type;

    # If <manifest> doesn't exist, create it
    if(! $manifest) {
	debug(1,"DEBUG: creating <manifest>");
	$manifest = $twigroot->insert_new_elt('last_child','manifest');
    }

    # Make sure that the manifest is the first child of the twigroot,
    # which should be <package>
    $parent = $manifest->parent;
    if($parent != $twigroot) {
	debug(1,"DEBUG: moving <manifest>");
	$manifest->move('first_child',$twigroot);
    }

    # Find and merge any other manifests
    @extras = $twigroot->descendants('manifest');
    shift @extras;
    foreach my $extra (@extras) {
        my @elements = $extra->children;
        foreach my $el (@elements) {
            debug(2,"DEBUG: moving <",$el->gi,"> into primary manifest");
            $el->move('last_child',$manifest);
        }
        $extra->delete;
    }

    @elements = $twigroot->descendants(qr/^item$/ix);
    foreach my $el (@elements) {
        $href = $el->att('href');
        $id = $el->id;
        $type = $el->att('media-type');

        # Convert to OPF2.0 document types if necessary
        if($spec eq 'OPF20') {
            if($type eq "text/x-oeb1-document") {
                $type = "application/xhtml+xml";
                $el->set_att('media-type',$type);
            }
            if($id eq 'ncx') {
                $type = 'application/x-dtbncx+xml';
                $el->set_att('media-type',$type);
            }

        }

        if(!$id) {
            if(!$href) {
                # No ID, no href, there's something very fishy here,
                # so log a warning.
                # If it is already underneath <manifest>, move it to
                # preserve sort order, but otherwise leave it alone
                $self->add_warning(
                    "fix_manifest(): found item with no id or href"
                    );
                debug(1,"fix_manifest(): found item with no id or href");
                if($el->parent == $manifest) {
                    $el->move('last_child',$manifest);
                }
                else {
                    print "DEBUG: skipping item with no id or href\n"
                        if($debug);
                }
                next;
            } # if(!$href)
            # We have a href, but no ID.  Log a warning, but move it anyway.
            $self->add_warning(
                'fix_manifest(): handling item with no ID! '
                . sprintf "(href='%s')",$href
                );
            debug(1,"DEBUG: processing item with no id (href='",$href,"')");
            $el->move('last_child',$manifest);
        } # if(!$id)
        if(!$href) {
            # We have an ID, but no href.  Log a warning, but move it anyway.
            $self->add_warning(
                "fix_manifest(): item with id '" . $id . "' has no href!"
                );
            debug(1,"fix_manifest(): item with id '",$id,"' has no href!");
            $el->move('last_child',$manifest);
        }
        else {
            # We have an ID and a href
            debug(3,"DEBUG: processing item '",$id,"' (href='",$href,"')");
            $el->move('last_child',$manifest);
        }
    }
    return 1;
}

=head2 C<fix_metastructure_basic()>

Verifies that <metadata> exists (creating it if necessary), and moves
it to be the first child of <package>.  If additional <metadata>
elements exist, their children are moved into the first one found and
then the extras are deleted.

Used in L</fix_metastructure_oeb12()>, L</fix_packageid()>, and
L</set_primary_author(%args)>.

=cut

sub fix_metastructure_basic :method {
    my $self = shift;
    my $subname = ( caller(0) )[3];
    croak($subname . "() called as a procedure") unless(ref $self);
    debug(3,"DEBUG[",$subname,"]");
    $self->twigcheck();

    my $twigroot = $self->{twigroot};
    my $metadata = $twigroot->first_descendant('metadata');

    my @extras = $twigroot->descendants('metadata');
    shift @extras;

    if(! $metadata) {
	debug(1,"DEBUG: creating <metadata>");
	$metadata = $twigroot->insert_new_elt('first_child','metadata');
    }

    foreach my $extra (@extras) {
        my @elements = $extra->children;
        foreach my $el (@elements) {
            debug(2,"DEBUG: moving <",$el->gi,"> into primary metadata");
            $el->move('last_child',$metadata);
        }
        $extra->delete;
    }
    debug(3,"DEBUG: moving <metadata> to be the first child of <package>");
    $metadata->move('first_child',$twigroot);

    if($metadata->att('xmlns:calibre')) {
        # xmlns:calibre isn't a real namespace; it's just there for
        # advertising, so remove it
        $metadata->del_att('xmlns:calibre');
    }
    return 1;
}


=head2 C<fix_metastructure_oeb12()>

Verifies the existence of <metadata>, <dc-metadata>, and <x-metadata>,
creating them as needed, and making sure that <metadata> is a child of
<package>, while <dc-metadata> and <x-metadata> are children of
<metadata>.

Used in L</fix_oeb12()> and L</fix_mobi()>.

=cut

sub fix_metastructure_oeb12 :method {
    my $self = shift;
    my $subname = ( caller(0) )[3];
    croak($subname . "() called as a procedure") unless(ref $self);
    debug(3,"DEBUG[",$subname,"]");
    $self->twigcheck();

    my $twigroot = $self->{twigroot};

    my $metadata;
    my $dcmeta;
    my $xmeta;
    my $parent;

    # Start by forcing the basic <package><metadata> structure
    $self->fix_metastructure_basic;
    $metadata = $twigroot->first_child('metadata');

    # If <dc-metadata> doesn't exist, we'll have to create it.
    $dcmeta = $twigroot->first_descendant('dc-metadata');
    if(! $dcmeta) {
	debug(2,"DEBUG: creating <dc-metadata>");
	$dcmeta = $metadata->insert_new_elt('first_child','dc-metadata');
    }

    # Make sure that $dcmeta is a child of $metadata
    $parent = $dcmeta->parent;
    if($parent != $metadata) {
	debug(2,"DEBUG: moving <dc-metadata>");
	$dcmeta->move('first_child',$metadata);
    }

    # If <x-metadata> doesn't exist, create it
    $xmeta = $metadata->first_descendant('x-metadata');
    if(! $xmeta) {
        debug(2,"DEBUG: creating <x-metadata>");
        $xmeta = $metadata->insert_new_elt('last_child','x-metadata');
    }

    # Make sure that x-metadata is a child of metadata
    $parent = $xmeta->parent;
    if($parent != $metadata) {
        debug(2,"DEBUG: moving <x-metadata>");
        $xmeta->move('after',$dcmeta);
    }
    return 1;
}


=head2 C<fix_misc()>

Fixes miscellaneous potential problems in OPF data.  Specifically,
this is a shortcut to calling L</delete_meta_filepos()>,
L</fix_packageid()>, L</fix_dates()>, L</fix_languages()>,
L</fix_publisher()>, L</fix_manifest()>, L</fix_spine()>,
L</fix_subjects()>, L</fix_type()>, L</fix_guide()>, and
L</fix_links()>.

L</fix_creators()> is not run from this, as it carries a risk of taking
a correct name and making it incorrect.

The objective here is that you can run either C<fix_misc()> and either
L</fix_oeb12()> or L</fix_opf20()> and a perfectly valid OPF file will
result from only two calls.

=cut

sub fix_misc :method {
    my $self = shift;
    my $subname = ( caller(0) )[3];
    croak($subname . "() called as a procedure") unless(ref $self);
    debug(2,"DEBUG[",$subname,"]");
    $self->twigcheck();

    $self->delete_meta_filepos();
    $self->fix_packageid();
    $self->fix_dates();
    $self->fix_languages();
    $self->fix_publisher();
    $self->fix_manifest();
    $self->fix_spine();
    $self->fix_subjects();
    $self->fix_type();
    $self->fix_guide();
    $self->fix_links();

    debug(2,"DEBUG[/",$subname,"]");
    return 1;
}


=head2 C<fix_mobi()>

Manipulates the twig to fix Mobipocket-specific issues

=over

=item * Force the OEB 1.2 structure (although not the namespace, DTD,
or capitalization), so that <dc-metadata> and <x-metadata> are
guaranteed to exist.

=item * Find and move all Mobi-specific elements to <x-metadata>

=item * If no <output> element exists, creates one for a utf-8 ebook

=back

Note that the forced creation of <output> will cause the OPF file to
become noncompliant with IDPF specifications.

=cut

sub fix_mobi :method {
    my $self = shift;
    my $subname = ( caller(0) )[3];
    croak($subname . "() called as a procedure") unless(ref $self);
    debug(2,"DEBUG[",$subname,"]");
    $self->twigcheck();

    my $twigroot = $self->{twigroot};

    my %mobicontenttypes = (
	'text/x-oeb1-document' => 'text/x-oeb1-document',
	'application/x-mobipocket-subscription'
	=> 'application/x-mobipocket-subscription',
	'application/x-mobipocket-subscription-feed'
	=> 'application/x-mobipocket-subscription-feed',
	'application/x-mobipocket-subscription-magazine'
	=> 'application/x-mobipocket-subscription-magazine',
	'image/gif' => 'image/gif',
	'application/msword' => 'application/msword',
	'application/vnd.ms-excel' => 'application/vnd.ms-excel',
	'application/vnd.ms-powerpoint' => 'application/vnd.ms-powerpoint',
	'text/plain' => 'text/plain',
	'text/html' => 'text/html',
	'application/vnd.mobipocket-game' => 'application/vnd.mobipocket-game',
	'application/vnd.mobipocket-franklin-ua-game'
	=> 'application/vnd.mobipocket-franklin-ua-game'
	);

    my %mobiencodings = (
	'Windows-1252' => 'Windows-1252',
	'utf-8' => 'utf-8'
	);

    my @mobitags = (
        'output',
        'Adult',
        'Demo',
        'DefaultLookupIndex',
        'DictionaryInLanguage',
        'DictionaryOutLanguage',
        'DictionaryVeryShortName',
        'DatabaseName',
        'EmbeddedCover',
        'Review',
        'SRP',
        'Territory'
        );

    my $dcmeta;
    my $xmeta;
    my @elements;
    my $output;


    # Mobipocket currently requires that its custom elements be found
    # underneath <x-metadata>.  Since the presence of <x-metadata>
    # requires that the Dublin Core tags be under <dc-metadata>, we
    # have to use at least the OEB1.2 structure (deprecated, but still
    # allowed in OPF2.0), though we don't have to convert everything.
    $self->fix_metastructure_oeb12();
    $dcmeta = $twigroot->first_descendant('dc-metadata');
    $xmeta = $twigroot->first_descendant('x-metadata');

    # If <x-metadata> doesn't exist, create it.  Even if there are no
    # mobi-specific tags, this method will create at least one
    # (<output>) which will need it.
    if(!$xmeta) {
        debug(2,"DEBUG: creating <x-metadata>");
        $xmeta = $dcmeta->insert_new_elt('after','x-metadata')
    }

    foreach my $tag (@mobitags) {
        @elements = $twigroot->descendants($tag);
        next unless (@elements);

        # In theory, only one Mobipocket-specific element should ever
        # be present in a document.  We'll deal with multiples anyway,
        # but send a warning.
        if(scalar(@elements) > 1) {
            $self->add_warning(
                'fix_mobi(): Found ' . scalar(@elements) . " '" . $tag .
                "' elements, but only one should exist."
                );
        }

        foreach my $el (@elements) {
            $el->move('last_child',$xmeta);
        }
    }

    $output = $xmeta->first_child('output');
    if($output) {
	my $encoding = $mobiencodings{$output->att('encoding')};
	my $contenttype = $mobicontenttypes{$output->att('content-type')};

	if($contenttype) {
	    $output->set_att('encoding','utf-8') if(!$encoding);
	    debug(2,"DEBUG: setting encoding only and returning");
	    return 1;
	}
    }
    else {
        debug(1,"DEBUG: creating <output> under <x-metadata>");
        $output = $xmeta->insert_new_elt('last_child','output');
    }


    # At this stage, we definitely have <output> in the right place.
    # Set the attributes and return.
    $output->set_att('encoding' => 'utf-8',
		     'content-type' => 'text/x-oeb1-document');
    debug(2,"DEBUG[/",$subname,"]");
    return 1;
}


=head2 C<fix_oeb12()>

Modifies the OPF data to conform to the OEB 1.2 standard

Specifically, this involves:

=over

=item * adding the OEB 1.2 doctype

=item * removing OPF 2.0 version and namespace attributes

=item * setting the OEB 1.2 namespace on <package>

=item * moving all of the dc-metadata elements underneath an element
with tag <dc-metadata>, which itself is forced to be underneath
<metadata>, which is created if it doesn't exist.

=item * moving any remaining tags underneath <x-metadata>, again
forced to be under <metadata>

=item * making the dc-metadata tags conform to the OEB v1.2 capitalization

=back

=cut

sub fix_oeb12 :method {
    my $self = shift;
    my $subname = ( caller(0) )[3];
    croak($subname . "() called as a procedure") unless(ref $self);
    debug(2,"DEBUG[",$subname,"]");
    $self->twigcheck();

    my $twigroot = $self->{twigroot};
    my $metadata;
    my $dcmeta;
    my $xmeta;
    my @elements;

    # Verify and correct locations for <metadata>, <dc-metadata>, and
    # <x-metadata>, creating them as needed.
    $self->fix_metastructure_oeb12;
    $metadata = $twigroot->first_descendant('metadata');
    $dcmeta = $metadata->first_descendant('dc-metadata');
    $xmeta = $metadata->first_descendant('x-metadata');

    # Clobber metadata attributes 'xmlns:dc' and 'xmlns:opf'
    # used only in OPF2.0
    $metadata->del_atts('xmlns:dc','xmlns:opf');

    # Assign the DC namespace attribute to dc-metadata for OEB 1.2
    $dcmeta->set_att('xmlns:dc',"http://purl.org/dc/elements/1.1/");

    # Set the correct tag name and move it into <dc-metadata> in the
    # right order
    foreach my $dcel (keys %dcelements12) {
        @elements = $twigroot->descendants(qr/^$dcel$/ix);
        foreach my $el (@elements) {
            debug(3,"DEBUG: processing '",$el->gi,"'");
            croak("Found invalid DC element '",$el->gi,"'!")
                if(!$dcelements12{lc $el->gi});
            $el->set_gi($dcelements12{lc $el->gi});
            $el = twigelt_fix_oeb12_atts($el);
            $el->move('last_child',$dcmeta);
        }
    }

    # Handle non-DC metadata, deleting <x-metadata> if it isn't
    # needed.
    @elements = $metadata->children(qr/^(?!(?s:.*)-metadata)/x);
    if(@elements) {
	if($debug) {
	    print {*STDERR} "DEBUG: extra metadata elements found: ";
	    foreach my $el (@elements) { print {*STDERR} $el->gi," "; }
	    print {*STDERR} "\n";
	}
	foreach my $el (@elements) {
	    $el->move('last_child',$xmeta);
	}
    }
    @elements = $twigroot->children(qr/^meta$/ix);
    foreach my $el (@elements) {
        $el->set_gi(lc $el->gi);
        $el->move('last_child',$xmeta);
    }
    @elements = $xmeta->children;
    $xmeta->delete unless(@elements);

    # Delete Calibre advertisements in dc:Contributor elements
    @elements = $twigroot->descendants('dc:Contributor[string() =~ /calibre-ebook.com|calibre.kovidgoyal.net/]');
    foreach my $el (@elements) {
	$el->delete;
    }

    # Fix <manifest> and <spine>
    $self->fix_manifest;
    $self->fix_spine;

    # Set the OEB 1.2 doctype
    $self->{twig}->set_doctype('package',
                              "http://openebook.org/dtds/oeb-1.2/oebpkg12.dtd",
                              "+//ISBN 0-9673008-1-9//DTD OEB 1.2 Package//EN");

    # Clean up <package>
    $twigroot->del_att('version');
    $twigroot->set_att(
        'xmlns' => 'http://openebook.org/namespaces/oeb-package/1.0/');
    $self->fix_packageid;

    $self->{spec} = $validspecs{'OEB12'};
    debug(2,"DEBUG[/",$subname,"]");
    return 1;
}


=head2 C<fix_oeb12_dcmetatags()>

Makes a case-insensitive search for tags matching a known list of DC
metadata elements and corrects the capitalization to the OEB 1.2
standard.  Also corrects 'dc:Copyrights' to 'dc:Rights'.  See global
variable $dcelements12.

The L</fix_oeb12()> method does this also, but fix_oeb12_dcmetatags()
is usable separately for the case where you want DC metadata elements
with consistent tag names, but don't want them moved from wherever
they are.

=cut

sub fix_oeb12_dcmetatags :method {
    my $self = shift;
    my $subname = ( caller(0) )[3];
    croak($subname . "() called as a procedure") unless(ref $self);
    debug(2,"DEBUG[",$subname,"]");
    $self->twigcheck();

    my $topelement = $self->{twigroot};

    my @elements;

    foreach my $dcmetatag (keys %dcelements12) {
	@elements = $topelement->descendants(qr/^$dcmetatag$/ix);
	foreach my $el (@elements) {
	    $el->set_tag($dcelements12{lc $el->tag})
		if($dcelements12{lc $el->tag});
	}
    }
    return 1;
}


=head2 C<fix_opf20()>

Modifies the OPF data to conform to the OPF 2.0 standard

Specifically, this involves:

=over

=item * moving all of the dc-metadata and x-metadata elements directly
underneath <metadata>

=item * removing the <dc-metadata> and <x-metadata> elements themselves

=item * lowercasing the dc-metadata tags (and fixing dc:copyrights to
dc:rights)

=item * setting namespaces on dc-metata OPF attributes

=item * setting version and xmlns attributes on <package>

=item * setting xmlns:dc and xmlns:opf on <metadata>

=back

=cut

sub fix_opf20 :method {
    my $self = shift;
    my $subname = ( caller(0) )[3];
    croak($subname . "() called as a procedure") unless(ref $self);
    debug(2,"DEBUG[",$subname,"]");
    $self->twigcheck();

    # Ensure a sane structure
    $self->fix_metastructure_basic();

    # If there is an existing cover image, ensure it hits all standards
    my $coverimage = $self->coverimage;
    $self->set_cover('href' => $coverimage) if $coverimage;

    my $twigroot = $self->{twigroot};
    my $metadata = $twigroot->first_descendant('metadata');
    my @elements;

    # If <dc-metadata> exists, make sure that it is directly
    # underneath <metadata> so that its children will collapse to the
    # correct position, then erase it.
    @elements = $twigroot->descendants('dc-metadata');
    if(@elements) {
	foreach my $dcmeta (@elements) {
	    debug(1,"DEBUG: moving <dc-metadata>");
	    $dcmeta->move('first_child',$metadata);
	    $dcmeta->erase;
	}
    }

    # If <x-metadata> exists, make sure that it is directly underneath
    # <metadata> so that its children will collapse to the correct
    # position, then erase it.
    @elements = $twigroot->descendants('x-metadata');
    if(@elements) {
	foreach my $xmeta (@elements) {
	    debug(1,"DEBUG: moving <x-metadata>");
	    $xmeta->move('last_child',$metadata);
	    $xmeta->erase;
	}
    }

    # Delete any old OEB12 output elements
    @elements = $twigroot->descendants('output');
    foreach my $el (@elements) {
        $el->delete;
    }

    # For all DC elements at any location, set the correct tag name
    # and attribute namespace and move it directly under <metadata>
    foreach my $dcmetatag (keys %dcelements20) {
	@elements = $twigroot->descendants(qr/$dcmetatag/ix);
	foreach my $el (@elements) {
	    debug(2,"DEBUG: checking DC element <",$el->gi,">");
	    $el->set_gi($dcelements20{$dcmetatag});
            $el = twigelt_fix_opf20_atts($el);
	    $el->move('last_child',$metadata);
	}
    }

    # Find any <meta> elements anywhere in the package and move them
    # under <metadata>.  Force the tag to lowercase.

    @elements = $twigroot->descendants(qr/^meta$/ix);
    foreach my $el (@elements) {
        debug(2,'DEBUG: checking meta element <',$el->gi,
              ' name="',$el->att('name'),'">');
        $el->set_gi(lc $el->gi);
        $el->move('last_child',$metadata);
    }

    # Delete Calibre advertisements in dc:contributor elements
    @elements = $twigroot->descendants('dc:contributor[string() =~ /calibre-ebook.com|calibre.kovidgoyal.net/]');
    foreach my $el (@elements) {
	$el->delete;
    }
    # Delete Aspose.Words advertisements in dc:contributor elements
    @elements = $twigroot->descendants('dc:contributor[string() =~ /Aspose.Words/]');
    foreach my $el (@elements) {
	$el->delete;
    }

    # Fix the <package> attributes
    $twigroot->set_att('version' => '2.0',
                       'xmlns' => 'http://www.idpf.org/2007/opf');
    $self->fix_packageid;

    # Fix the <metadata> attributes
    $metadata->set_att('xmlns:dc' => "http://purl.org/dc/elements/1.1/",
                       'xmlns:opf' => "http://www.idpf.org/2007/opf",
                       'xmlns:xsi' => "http://www.w3.org/2001/XMLSchema-instance");

    # Fix <manifest> and <spine>
    $self->fix_manifest;
    $self->fix_spine;

    # Clobber the doctype, if present
    $self->{twig}->set_doctype(0,0,0,0);

    # Set the specification
    $self->{spec} = $validspecs{'OPF20'};

    debug(2,"DEBUG[/",$subname,"]");
    return 1;
}


=head2 C<fix_opf20_dcmetatags()>

Makes a case-insensitive search for tags matching a known list of DC
metadata elements and corrects the capitalization to the OPF 2.0
standard.  Also corrects 'dc:copyrights' to 'dc:rights'.  See package
variable %dcelements20.

The L</fix_opf20()> method does this also, but
C<fix_opf20_dcmetatags()> is usable separately for the case where you
want DC metadata elements with consistent tag names, but don't want
them moved from wherever they are.

=cut

sub fix_opf20_dcmetatags :method {
    my $self = shift;
    my $subname = ( caller(0) )[3];
    croak($subname . "() called as a procedure") unless(ref $self);
    debug(2,"DEBUG[",$subname,"]");
    $self->twigcheck();

    my $topelement = $self->{twigroot};
    my @elements;

    foreach my $dcmetatag (keys %dcelements20) {
	@elements = $topelement->descendants(qr/^$dcmetatag$/ix);
	foreach my $el (@elements) {
	    $el->set_tag($dcelements20{lc $el->tag})
		if($dcelements20{lc $el->tag});
	}
    }
    return;
}


=head2 C<fix_packageid()>

Checks the <package> element for the attribute 'unique-identifier',
makes sure that it is mapped to a valid dc:identifier subelement, and
if not, searches those subelements for an identifier to assign, or
creates one if nothing can be found.

Requires that <metadata> exist.  Croaks if it doesn't.  Run
L</fix_oeb12()> or L</fix_opf20()> before calling this if the input
might be very broken.

=cut

sub fix_packageid :method {
    my $self = shift;
    my $subname = ( caller(0) )[3];
    croak($subname . "() called as a procedure") unless(ref $self);
    debug(2,"DEBUG[",$subname,"]");
    $self->twigcheck();

    # Start by enforcing the basic structure needed
    $self->fix_metastructure_basic();
    my $twigroot = $self->{twigroot};
    my $packageid = $twigroot->att('unique-identifier');

    my $meta = $twigroot->first_child('metadata')
        or croak($subname,"(): metadata not found");
    my $element;

    if($packageid) {
        # Check that the ID maps to a valid identifier
	# If not, undefine it
	debug(2,"DEBUG: checking existing packageid '",$packageid,"'");

	# The twig ID handling system is unreliable, especially when
	# multiple twigs may be existing simultaneously.  Use
	# XML::Twig->first_elt instead of XML::Twig->elt_id, even
	# though it is slower.
        #
        # As of Twig 3.32, this will cause 'uninitialized value'
        # warnings to be spewed for each time no descendants are
        # found.
	#$element = $self->{twig}->elt_id($packageid);
	$element = $self->{twig}->first_elt("*[\@id='$packageid']");

	if($element) {
	    if(lc($element->tag) ne 'dc:identifier') {
		debug(1,"DEBUG: packageid '",$packageid,
                      "' points to a non-identifier element ('",
                      $element->tag,"')");
                debug(1,"DEBUG: undefining existing packageid '",
                      $packageid,"'");
		undef($packageid);
	    }
	    elsif(!$element->text) {
		debug(1,"DEBUG: packageid '",$packageid,
                      "' points to an empty identifier.");
		debug(1,"DEBUG: undefining existing packageid '",
                      $packageid,"'");
		undef($packageid);
	    }
	}
	else { undef($packageid); };
    }

    if(!$packageid) {
	# Search known IDs for a unique Package ID
	$packageid = $self->search_knownuids;
    }

    # If no unique ID found so far, start searching known schemes
    if(!$packageid) {
	$packageid = $self->search_knownuidschemes;
    }

    # And if we still don't have anything, we have to make one from
    # scratch using Data::UUID
    if(!$packageid) {
	debug(1,"DEBUG: creating new UUID");
	$element = twigelt_create_uuid();
	$element->paste('first_child',$meta);
	$packageid = 'UUID';
    }

    # At this point, we have a unique ID.  Assign it to package
    $twigroot->set_att('unique-identifier',$packageid);
    debug(2,"[/",$subname,"]");
    return 1;
}


=head2 C<fix_publisher()>

Standardizes publisher names in all dc:publisher entities, mapping
known variants of a publisher's name to a canonical form via package
variable %publishermap.

Publisher entries with no text are deleted.

=cut

sub fix_publisher :method {
    my $self = shift;
    my $subname = ( caller(0) )[3];
    croak($subname . "() called as a procedure") unless(ref $self);
    debug(2,"DEBUG[",$subname,"]");
    $self->twigcheck();

    my @publishers = $self->twigroot->descendants(qr/^dc:publisher$/ix);
    foreach my $pub (@publishers) {
        debug(3,"Examining publisher entry in element '",$pub->gi,"'");
        if(!$pub->text) {
            debug(1,'Deleting empty publisher entry');
            $pub->delete;
            next;
        }
        elsif( $publishermap{lc $pub->text} &&
               ($publishermap{lc $pub->text} ne $pub->text) )
        {
            debug(1,"DEBUG: Changing publisher from '",$pub->text,"' to '",
                  $publishermap{lc $pub->text},"'");
            $pub->set_text($publishermap{lc $pub->text});
        }
    }
    return 1;
}


=head2 C<fix_spine()>

Fixes problems with the OPF spine, specifically:

=over

=item Moves all <itemref> elements underneath <spine>, creating
<spine> if necessary.

=back

=cut

sub fix_spine :method {
    my $self = shift;
    my $subname = ( caller(0) )[3];
    croak($subname . "() called as a procedure") unless(ref $self);
    debug(2,"DEBUG[",$subname,"]");
    $self->twigcheck();

    my $twigroot = $self->{twigroot};
    my $manifest = $twigroot->first_descendant('manifest');
    my $spine = $twigroot->first_descendant('spine');
    my @elements;
    my $parent;

    @elements = $twigroot->descendants(qr/^itemref$/ix);
    if(@elements) {
        # If <spine> doesn't exist, create it
        if(! $spine) {
            debug(1,"DEBUG: creating <spine>");
            $spine = $twigroot->insert_new_elt('last_child','spine');
        }

        # Make sure that the spine is a child of the twigroot,
        $parent = $spine->parent;
        if($parent != $twigroot) {
            debug(1,"DEBUG: moving <spine>");
            $spine->move('last_child',$twigroot);
        }

        # If an NCX item exists in the manifest, reference it as a
        # spine attribute
        if($manifest->has_child('@id="ncx"')) {
            $spine->set_att('toc' => 'ncx');
        }

        foreach my $el (@elements) {
            if(!$el->att('idref')) {
                # No idref means it is broken.
                # Leave it alone, but log a warning
                $self->add_warning(
                    "fix_spine(): <itemref> with no idref -- skipping");
                next;
            }
            debug(3,"DEBUG: processing itemref '",$el->att('idref'),"')");
            $el->move('last_child',$spine);
        }
    }
    else {
        # No elements, delete spine if it exists
        $spine->delete if($spine);
    }

    return 1;
}


=head2 C<fix_subjects()>

Deletes empty and duplicate subject elements and normalizes existing
subject text against the known Library of Congress mappings.

If $self->{erotic} is true, then the book will be treated as a
work of erotic fiction and the subjects will go through preprocessing
against the C<%sexcodes> package variable, normalizing matches and
prepending 'FICTION / Erotica / ' (with a trailing space).

This method is called as a component of C<fix_misc()>.

=cut

sub fix_subjects :method {
    my ($self) = @_;
    my $subname = ( caller(0) )[3];
    croak($subname . "() called as a procedure") unless(ref $self);
    debug(2,"DEBUG[",$subname,"]");
    $self->twigcheck();

    my $eroticaprefix = 'FICTION / Erotica / ';

    my $twigroot = $self->{twigroot};
    my $manifest = $twigroot->first_descendant('manifest');
    my $bisac;
    my $newsubject;
    my $text;

    $self->delete_subject('text' => '');
    my @elements = $self->{twigroot}->descendants(qr/^dc:subject$/ix);
    my %subjects_seen;
    foreach my $el (@elements) {
        # Matches to the list are done after stripping leading and
        # trailing whitespace, trailing periods, and removing
        # whitespace around '--', then converting ' - ' to '--' and
        # decoding entities.
        $text = trim $el->text;
        $text =~ s|\.\z||x;
        $text =~ s|\s* -- \s*|--|gx;
        $text =~ s|\s* - \s*|--|gx;
        $text =~ s|\s*—\s*|--|gx;
        # We can't normalize spaces around slashes -- they have
        # potentially distinct meanings
        #$text =~ s|\s* / \s*|/|gx;
        $text = decode_entities($text);

        # Sex code matches are case-sensitive
        if($self->{erotic}) {
            if($sexcodes{$text}) {
                debug(1,"DEBUG: normalizing ${text} to " . $eroticaprefix . $sexcodes{$text});
                $el->set_text($eroticaprefix . $sexcodes{$text});
            }
        }

        # ... but all other normalizations are not.
        $text = lc $text;
        debug(1,"DEBUG: normalizing subject '",$text,"'");

        # TODO: check for BISACCODE property, convert it to both a
        # BISAC descriptor and a LoC subject, then remove it.
        if($el->att('BASICCode')) {
            $newsubject = $self->add_subject(text => $el->att('BASICCode'));
            $el->del_att('BASICCode');
            push(@elements,$newsubject);
        }
        if($bisacsubjects{$text}) {
            debug(1,"DEBUG: found BISAC: ",$text);
            $bisac = $bisacsubjects{$text};
            if($subjects_seen{$bisac}) {
                $el->delete;
            }
            else {
                $el->set_text($bisac);
                $subjects_seen{$bisac} = 1;
            }
        }

        # TODO: check for a BISAC code or descriptor in attribute as
        # well as text, normalize it to standard descriptor format, as
        # well as inserting an additional matching LoC subject if
        # present
        if($bisactolc{$text}) {
            $bisac = $bisactolc{$text};
            if(! $subjects_seen{$bisac}) {
                $self->add_subject(text => $bisac);
            }
        }
        elsif($lcsubjects{$text}) {
            $text = $lcsubjects{$text};
            $el->set_text($text);
        }

        if($subjects_seen{$text}) {
            $el->delete;
        }
        else {
            $subjects_seen{$text} = 1;
        }
    }
    return;
}


=head2 C<fix_type()>

Normalizes <dc:type> elements against a limited list based on book types listed in Wikipedia.

=cut

sub fix_type :method {
    my ($self) = @_;
    my $subname = ( caller(0) )[3];
    croak($subname . "() called as a procedure") unless(ref $self);
    debug(2,"DEBUG[",$subname,"]");
    $self->twigcheck();

    my $twigroot = $self->{twigroot};
    my $manifest = $twigroot->first_descendant('manifest');
    my $text;
    my $type;

    my @elements = $self->{twigroot}->descendants(qr/^dc:type$/ix);
    foreach my $el (@elements) {
        # Matches to the list are done after stripping leading and
        # trailing whitespace, trailing periods, and removing
        # whitespace around '--' and '/'
        $text = lc trim $el->text;
        $text =~ s|\.\z||x;
        debug(2,"DEBUG: normalizing type '",$text,"'");

        if($booktypes{$text}) {
            $type = $booktypes{$text};
            $el->set_text($type);
        }
        else {
            debug(1,"WARNING: unknown book type '",$text,"'");
        }
    }
    return;
}


=head2 C<gen_epub(%args)>

Creates a .epub format e-book.  This will create (or overwrite) the
files 'mimetype' and 'META-INF/container.xml' in the current
directory, creating the subdirectory META-INF as needed.

A NCX file will also be created if missing.

=head3 Arguments

This method can take two optional named arguments.

=over

=item C<filename>

The filename of the .epub output file.  If not specified, takes the
base name of the opf file and adds a .epub extension.

=item C<dir>

The directory to output the .epub file.  If not specified, uses the
current working directory.  If a specified directory does not exist,
it will be created, or the method will croak.

=back

=head3 Example

 gen_epub(filename => 'mybook.epub',
          dir => '../epub_books');

=cut

sub gen_epub :method {
    my ($self,%args) = @_;
    my $subname = ( caller(0) )[3];
    croak($subname . "() called as a procedure") unless(ref $self);
    debug(2,"DEBUG[",$subname,"]");

    my %valid_args = (
        'filename' => 1,
        'dir' => 1,
        );
    foreach my $arg (keys %args) {
        croak($subname,"(): invalid argument '",$arg,"'")
            if(!$valid_args{$arg});
    }

    my $filename = $args{filename};
    my $dir = $args{dir};
    my $zip = Archive::Zip->new();
    my $member;
    my $cwd = usedir($self->{topdir});

    $self->gen_epub_files();
    if(! $self->{opffile} ) {
	$self->add_error(
	    "Cannot create epub without an OPF (did you forget to init?)");
        debug(1,"Cannot create epub without an OPF");
	return;
    }
    if(! -f $self->opfpath) {
	$self->add_error(
	    sprintf("OPF '%s' does not exist (did you forget to save?)",
		    $self->opfpath)
	    );
        debug(1,"OPF '",$self->opfpath,"' does not exist");
	return;
    }

    debug(3,"DEBUG: adding core metadata to zip archive");
    $member = $zip->addFile('mimetype');
    $member->desiredCompressionMethod(COMPRESSION_STORED);

    $member = $zip->addFile('META-INF/container.xml');
    $member->desiredCompressionLevel(9);

    $member = $zip->addFile($self->{opfsubdir} . '/' . $self->{opffile});
    $member->desiredCompressionLevel(9);

    debug(3,"DEBUG: adding manifest files to zip archive");
    foreach my $file ($self->manifest_hrefs()) {
        $file = uri_unescape($file);
	if(-f $self->{opfsubdir} . '/' . $file) {
	    $member = $zip->addFile($self->{opfsubdir} . '/' . $file);
	    $member->desiredCompressionLevel(9);
	}
	else { print STDERR "WARNING: ",$self->{opfsubdir} . '/' . $file," not found, skipping.\n"; }
    }

    if(! $filename) {
	$filename = basename($self->{topdir}) . '.epub';
    }

    if($dir) {
        unless(-d $dir) {
            mkpath($dir)
                or croak("Unable to create working directory '",$dir,"'!");
        }
        $filename = "$dir/$filename";
    }

    unless ( $zip->writeToFileNamed($filename) == AZ_OK ) {
	$self->add_error(
            sprintf("Failed to create epub as '%s'",$filename));
        debug(1,"Failed to create epub as '",$filename,"'");
	return;
    }

    usedir($cwd);
    return 1;
}


=head2 C<gen_epub_files()>

Generates the C<mimetype> and C<META-INF/container.xml> files expected
by a .epub container, but does not actually generate the .epub file
itself.  This will be called automatically by C<gen_epub>.

The OPF will be normalized to the OPF 2.0 format.

If no NCX element exists, it will also be created.

=cut

sub gen_epub_files :method {
    my $self = shift;
    my $subname = ( caller(0) )[3];
    croak($subname . "() called as a procedure") unless(ref $self);
    debug(2,"DEBUG[",$subname,"]");

    my $manifest = $self->{twigroot}->first_descendant('manifest');

    $self->fix_opf20();
    if( ! $manifest->first_child('item[@id="ncx"]') ) {
        $self->gen_ncx();
    }
    $self->save();

    # These two functions must happen from the top-level directory, not the OPF directory
    if($self->{opfsubdir} ne '.') {
        debug(3,"DEBUG: switching to ",$self->{topdir}," to generate EPUB metadata");
        my $cwd = usedir($self->{topdir});
        create_epub_mimetype();
        create_epub_container($self->{opfsubdir} . '/' . $self->{opffile});
        usedir($cwd);
    }
    else {
        create_epub_mimetype();
        create_epub_container($self->{opffile});
    }

    return 1;
}


=head2 C<gen_ncx($filename)>

Creates a NCX-format table of contents from the package
unique-identifier, the dc:title, dc:creator, and spine elements, and
then add the NCX entry to the manifest if it is not already
referenced.

Adds an error and fails if any of those cannot be found.  The first
available dc:title is taken, but will prioritize dc:creator elements
with opf:role="aut" over those with no role attribute (see
twigelt_is_author() for details).

WARNING: This method REQUIRES that the e-book be in OPF 2.0 format to
function correctly.  Call fix_opf20() before calling gen_ncx().
gen_ncx() will log an error and fail if $self{spec} is not set to
OPF20.

=head3 Arguments

=over

=item $filename : The filename to save to.  If not specified, will use
'toc.ncx'.

=back

This method will overwrite any existing file.

Returns a twig containing the NCX XML, or undef on failure.

=cut

sub gen_ncx :method {
    my ($self,$filename) = @_;
    my $subname = ( caller(0) )[3];
    croak($subname . "() called as a procedure") unless(ref $self);
    debug(2,"DEBUG[",$subname,"]");
    $self->twigcheck;

    $filename = 'toc.ncx' if(!$filename);

    my $cwd = usedir($self->opfdir);
    my $twigroot = $self->{twigroot};
    my $identifier = $self->identifier;
    my $element;            # Generic element container
    my $parent;             # Generic parent element container
    my $ncx;                # NCX twig
    my $ncxroot;            # NCX twig root <ncx>
    my $ncxitem;            # manifest item pointing to the NCX document
    my $navmap;             # NCX element <navMap>
    my $navpoint;           # NCX element <navPoint>
    my %navpointorder;      # Hash mapping playOrder to id
    my $navpointindex = 1;  # playOrder number starting at 1
    my $title;              # E-book title
    my $author;             # E-book primary author
    my @spinelist;          # List of hashrefs containing spine data
    my $manifest;           # OPF manifest element
    my $spine;		    # OPF spine element

    if($self->{spec} ne 'OPF20') {
        $self->add_error(
            $subname . "(): specification is currently set to '"
            . $self->{spec} . "' -- need 'OPF20'"
            );
        debug(1,"DEBUG: gen_ncx() FAILED: wrong specification ('",
              $self->{spec},"')!");
        return;
    }

    if(!$identifier) {
        $self->add_error( $subname . "(): no unique-identifier found" );
        debug(1,"DEBUG: gen_ncx() FAILED: no unique-identifier!");
        return;
    }

    # Get the title
    $title = $self->title();
    if(!$title) {
        $self->add_error( $subname . "(): no title found" );
        debug(1,"DEBUG: gen_ncx() FAILED: no title!");
        return;
    }

    # Get the author
    $author = $self->primary_author();
    if(!$author) {
        $self->add_error( $subname . "(): no title found" );
        debug(1,"DEBUG: gen_ncx() FAILED: no title!");
        return;
    }

    # Get the spine list
    @spinelist = $self->spine();
    if(!@spinelist) {
        $self->add_error( $subname . "(): no spine found" );
        debug(1,"DEBUG: gen_ncx() FAILED: no spine!");
        return;
    }

    # Make sure the manifest element exists
    # (This should in theory never fail, since it is also checked by
    # spine() above)
    $manifest = $twigroot->first_descendant('manifest');
    if(!$manifest) {
        $self->add_error( $subname . "(): no manifest found" );
        debug(1,"DEBUG: gen_ncx() FAILED: no manifest!");
        return;
    }

    $ncx = XML::Twig->new(
	output_encoding => 'utf-8',
	pretty_print => 'record'
	);

    # <ncx>
    $element = XML::Twig::Elt->new('ncx');
    $element->set_att('xmlns' => 'http://www.daisy.org/z3986/2005/ncx/');
    $element->set_att('version' => '2005-1');
    $ncx->set_root($element);
    $ncxroot = $ncx->root;

    # <head>
    $parent = $ncxroot->insert_new_elt('first_child','head');
    $element = $parent->insert_new_elt('last_child','meta');
    $element->set_att(
        'name' => 'dtb:uid',
        'content' => $identifier
        );

    $element = $parent->insert_new_elt('last_child','meta');
    $element->set_att(
        'name'    => 'dtb:depth',
        'content' => '1'
        );
    $element = $parent->insert_new_elt('last_child','meta');
    $element->set_att(
        'name' => 'dtb:totalPageCount',
        'content' => '0'
        );

    $element = $parent->insert_new_elt('last_child','meta');
    $element->set_att(
        'name' => 'dtb:maxPageNumber',
        'content' => '0'
        );

    # <docTitle>
    $parent = $parent->insert_new_elt('after','docTitle');
    $element = $parent->insert_new_elt('first_child','text');
    $element->set_text($title);

    # <navMap>
    $navmap = $parent->insert_new_elt('after','navMap');

    foreach my $spineitem (@spinelist) {
        # <navPoint>
        $navpoint = $navmap->insert_new_elt('last_child','navPoint');
        $navpoint->set_att('id' => $spineitem->{'id'},
                           'playOrder' => $navpointindex);
        $navpointindex++;

        # <navLabel>
        $parent = $navpoint->insert_new_elt('last_child','navLabel');
        $element = $parent->insert_new_elt('last_child','text');
        $element->set_text($spineitem->{'id'});

        # <content>
        $element = $navpoint->insert_new_elt('last_child','content');
        $element->set_att('src' => $spineitem->{'href'});
    }

    # Backup existing file
    if(-e $filename) {
        rename($filename,"$filename.backup")
            or croak($subname,"(): could not backup ",$filename,"!");
    }

    # Twig handles utf-8 on its own.  Setting binmode :utf8 here will
    # cause double-conversion.
    open(my $fh_ncx,'>',$filename)
        or croak($subname,"(): failed to open '",$filename,"' for writing!");
    $ncx->print(\*$fh_ncx);
    close($fh_ncx)
        or croak($subname,"(): failed to close '",$filename,"'!");

    # Search for existing NCX entries and modify the first one found,
    # creating a new one if there are no matches.
    $ncxitem = $manifest->first_child('item[@id="ncx"]');
    $ncxitem = $manifest->first_child("item[\@href='$filename']")
        if(!$ncxitem);
    $ncxitem = $manifest->first_child('item[@media-type="application/x-dtbncx+xml"]')
        if(!$ncxitem);
    $ncxitem = $manifest->insert_new_elt('first_child','item')
        if(!$ncxitem);

    $ncxitem->set_att(
        'id' => 'ncx',
        'href' => $filename,
        'media-type' => 'application/x-dtbncx+xml'
        );

    # Move the NCX item to the top of the manifest
    $ncxitem->move('first_child',$manifest);

    # Ensure that the spine references the NCX
    $spine = $twigroot->first_descendant('spine');
    $spine->set_att('toc' => 'ncx');

    usedir($cwd);
    return $ncx;
}


=head2 C<save()>

Saves the OPF file to disk.  Existing files are backed up to
filename.backup.

=cut

sub save :method {
    my $self = shift;
    my $subname = ( caller(0) )[3];
    croak($subname . "() called as a procedure") unless(ref $self);
    debug(2,"DEBUG[",$subname,"]");

    croak($subname,"(): no opffile specified (did you forget to init?)")
        if(!$self->{opffile});

    my $fh_opf;
    my $cwd = usedir($self->opfdir);
    my $filename = $self->{opffile};

    # Backup existing file
    if(-e $filename) {
        rename($filename,"$filename.backup")
            or croak($subname,"(): could not backup ",$filename,"!");
    }

    # Update the last-modified timestamp as the very last thing before
    # saving if the output changed at all
    if($self->{twig}->sprint ne $self->{twig_unmodified}->sprint) {
        $self->set_timestamp();
    }

    if(!open($fh_opf,">:encoding(UTF-8)",$self->{opffile})) {
	add_error(sprintf("Could not open '%s' to save to!",$self->{opffile}));
	return;
    }
    $self->{twig}->print(\*$fh_opf);

    if(!close($fh_opf)) {
	add_error(sprintf("Failure while closing '%s'!",$self->{opffile}));
	return;
    }

    usedir($cwd);
    return 1;
}


=head2 C<set_adult($bool)>

Sets the Mobipocket-specific <Adult> element, creating or deleting it
as necessary.  If C<$bool> is true, the text is set to 'yes'.  If it
is defined but false, any existing elements are deleted.  If it is
undefined, the method immediately returns.

If a new element has to be created, L</fix_metastructure_oeb12> is
called to ensure that <x-metadata> exists and the element is created
under <x-metadata>, as Mobipocket elements are not recognized by
Mobipocket's software when placed directly under <metadata>

=cut

sub set_adult :method {
    my $self = shift;
    my $adult = shift;
    my $subname = ( caller(0) )[3];
    croak($subname . "() called as a procedure") unless(ref $self);
    debug(2,"DEBUG[",$subname,"]");
    $self->twigcheck;

    return 1 unless(defined $adult);

    my $xmeta;
    my $element;
    my @elements;

    if($adult) {
        $element = $self->{twigroot}->first_descendant(qr/^adult$/ix);
        unless($element) {
            $self->fix_metastructure_oeb12();
            $xmeta = $self->{twigroot}->first_descendant('x-metadata');
            $element = $xmeta->insert_new_elt('last_child','Adult');
        }
        $element->set_text('yes');
    }
    else {
        @elements = $self->{twigroot}->descendants(qr/^adult$/ix);
        foreach my $el (@elements) {
            debug(2,"DEBUG: deleting <Adult> flag");
            $el->delete;
        }
    }
    return 1;
}


=head2 C<set_cover(%args)>

Sets a cover image

In OPF 2.0, this is done by setting both a <meta name="cover"> element
and a guide <reference type="other.ms-coverimage-standard"> element
(though some readers will also extract the first image found in the
HTML of the <reference type="cover"> element, which this method will
not handle).

In OEB 1.2, this is done by setting the <EmbeddedCover> tag.

If the filename is not currently listed as an item in the manifest, it
is added.

=head3 Arguments

=over

=item C<href>

The filename of the image file to use.  This is mandatory.

=item C<id>

The id attribute to assign to its item element

=item C<spec>

The specification to use, either OEB12 or OPF20.  If this is left
undefined, the current spec state will be checked, and if that is
undefined, it will default to OPF20.

=back

=cut

sub set_cover :method {
    my ($self,%args) = @_;
    my $subname = ( caller(0) )[3];
    croak($subname . "() called as a procedure") unless(ref $self);
    debug(2,"DEBUG[",$subname,"]");
    my %valid_args = (
        'href' => 1,
        'id' => 1,
        'spec' => 1,
        );
    foreach my $arg (keys %args) {
        croak($subname,"(): invalid argument '",$arg,"'")
            if(!$valid_args{$arg});
    }

    my $href = $args{href};
    my $newid = $args{id};
    my $spec = $args{spec};
    my $id;
    my $mimetype;
    my $manifest;
    my $guide;
    my $dcmeta;
    my $element;

    if(! $href) {
        $self->add_error($subname,"(): no href specified");
        return;
    }
    $mimetype = mimetype($href);
    if($mimetype !~ m#^image/#ix) {
        $self->add_warning(
            $subname,"(): ",$href,
            " does not appear to be an image (detected: ",$mimetype,")"
           );
    }

    if(! $spec) {
        $spec = $self->spec || 'OPF20';
    }

    # Ensure that there is a matching manifest item
    $manifest = $self->{twigroot}->first_child('manifest');
    $element = $manifest->first_child('item[@href="' . $href . '"]');
    if($element) {
        if($newid) {
            $element->set_id($newid);
        }
    }
    else {
        $element = $manifest->insert_new_elt('first_child','item');
        if ($newid) {
            $element->set_id($newid);
        }
        elsif ($self->{twig}->first_elt('*[@id="coverimage"]')) {
            $element->set_id(basename($href));
        }
        else {
            $element->set_id('coverimage');
        }
        $element->set_att('href',$href);
        $element->set_att('media-type',$mimetype);
    }
    $id = $element->id;

    if ($spec eq 'OPF20') {
        $self->fix_metastructure_basic;
        $self->fix_guide;
        $guide = $self->{twigroot}->first_child('guide');
        $element = $guide->first_child('reference[@type="other.ms-coverimage-standard"]');
        if ($element) {
            $element->set_att('href',$href);
            $element->set_att('title','Cover');
        }
        else {
            $element = $guide->insert_new_elt('last_child','reference');
            $element->set_att('href',$href);
            $element->set_att('title','Cover');
            $element->set_att('type','other.ms-coverimage-standard');
        }
        $self->set_meta('name' => 'cover',
                        'content' => $href);

        # Now that the OPF 2.0 elements are set, we can delete the
        # OEB12 EmbeddedCover element
        $element = $self->{twigroot}->first_descendant('EmbeddedCover');
        if ($element) {
            debug(1,"deleting cover");
            $element->delete;
        }
    }
    elsif ($spec eq 'OEB12') {
        $self->fix_metastructure_oeb12;
        $dcmeta = $self->{twigroot}->first_child('dc-metadata');
        $element = $dcmeta->first_child('EmbeddedCover');
        if ($element) {
            $element->set_text($href);
        }
        else {
            $element = $dcmeta->insert_new_elt('last_child','EmbeddedCover');
            $element->set_text($href);
        }
    }
    else {
        self->add_error($subname,"(): unknown specification type: '",$spec,"'");
    }
    return;
}


=head2 C<set_date(%args)>

Sets the date metadata for a given event.  If more than one dc:date or
dc:Date element is present with the specified event attribute, sets
the first.  If no dc:date element is present with the specified event
attribute, a new element is created.

If a <dc-metadata> element exists underneath <metadata>, the date
element will be created underneath the <dc-metadata> in OEB 1.2
format, otherwise the title element is created underneath <metadata>
in OPF 2.0 format.

Returns 1 on success, logs an error and returns undef if no text or
event was specified.

=head3 Arguments

=over

=item C<text>

This specifies the description to use as the text of the element.  If
not specified, the method sets an error and returns undef.

=item C<event>

This optionally specifies the event attribute for the date.  This
attribute is not valid in OPF 3.0 (which only allows publication date
in this element) and should no longer be used.

=item C<id> (optional)

This specifies the ID to set on the element.  If set and the ID is
already in use, a warning is logged and the ID is removed from the
other location and assigned to the element.

=back

=cut

sub set_date :method {
    my ($self,%args) = @_;
    my $subname = ( caller(0) )[3];
    croak($subname . "() called as a procedure") unless(ref $self);
    debug(2,"DEBUG[",$subname,"]");
    my %valid_args = (
        'text' => 1,
        'event' => 1,
        'id' => 1,
       );
    foreach my $arg (keys %args) {
        croak($subname,"(): invalid argument '",$arg,"'")
          if (!$valid_args{$arg});
    }

    my $text = $args{text};
    my $event = $args{event};
    my $newid = $args{id};
    unless($text) {
        $self->add_error($subname,"(): no text specified");
        return;
    }

    my $meta = $self->{twigroot}->first_child('metadata');
    my $dcmeta = $meta->first_child('dc-metadata');
    my $idelem;
    $idelem = $self->{twig}->first_elt("*[\@id='$newid']") if($newid);

    $self->fix_metastructure_basic();

    my $element;
    if ($event) {
        $element = $self->{twigroot}->first_descendant(
            "dc:date[\@opf:event=~/$event/ix or \@event=~/$event/ix]");
        $element = $self->{twigroot}->first_descendant(
            "dc:Date[\@opf:event=~/$event/ix or \@event=~/$event/ix]")
          unless($element);
    }
    else {
        $element = $self->{twigroot}->first_descendant("dc:date");
        $element = $self->{twigroot}->first_descendant("dc:Date")
          unless($element);
    }

    if ($element) {
        $element->set_text($text);
    }
    elsif ($dcmeta) {
        $element = $dcmeta->insert_new_elt('last_child','dc:Date');
        $element->set_text($text);
        if ($event) {
            $element->set_att('event',$event);
        }
    }
    else {
        $element = $meta->insert_new_elt('last_child','dc:date');
        $element->set_text($text);
        if ($event) {
            $element->set_att('opf:event',$event);
        }
    }

    if ($idelem && $idelem->cmp($element) ) {
        $self->add_warning(
            $subname,"(): reassigning id '",$newid,
            "' from a '",$idelem->gi,"' element!"
           );
        $idelem->del_att('id');
    }
    $element->set_att('id' => $newid) if($newid);
    return 1;
}


=head2 set_description(%args)

Sets the text and optionally ID of the first dc:description element
found (case-insensitive).  Creates the element if one did not exist.
If a <dc-metadata> element exists underneath <metadata>, the
description element will be created underneath the <dc-metadata> in
OEB 1.2 format, otherwise the title element is created underneath
<metadata> in OPF 2.0 format.

Returns 1 on success, returns undef if no publisher was specified.

=head3 Arguments

C<set_description()> takes one required and one optional named argument

=over

=item C<text>

This specifies the description to use as the text of the element.  If
not specified, the method returns undef.

=item C<id> (optional)

This specifies the ID to set on the element.  If set and the ID is
already in use, a warning is logged and the ID is removed from the
other location and assigned to the element.

=back

=head3 Example

 $retval = $ebook->set_description('text' => 'A really good book',
                                   'id' => 'mydescid');

=cut

sub set_description :method {
    my ($self,%args) = @_;
    my $subname = ( caller(0) )[3];
    croak($subname . "() called as a procedure") unless(ref $self);
    debug(2,"DEBUG[",$subname,"]");
    my %valid_args = (
        'text' => 1,
        'id' => 1,
       );
    foreach my $arg (keys %args) {
        croak($subname,"(): invalid argument '",$arg,"'")
          if (!$valid_args{$arg});
    }

    my $text = $args{text};
    unless($text) {
        $self->add_error($subname,"(): no text specified");
        return;
    }

    $self->fix_metastructure_basic();
    my $element = $self->{twigroot}->first_descendant(qr/^dc:description$/ix);
    my $meta = $self->{twigroot}->first_child('metadata');
    my $dcmeta = $meta->first_child('dc-metadata');

    my $gi = ($dcmeta) ? 'dc:Description' : 'dc:description';
    $self->set_metadata(gi => $gi,
                        text => $text,
                        id => $args{id});

    return 1;
}


=head2 C<set_erotic($bool)>

If C<$bool> is true, C<$self->{erotic}> is set to 1, otherwise this is
set to 0.

This will enable or disable special handling for erotic books, most
notably in subject normalization.

This is not related in any way to C<set_adult> which is a
Mobipocket-specific flag.

Returns 1 if no argument is given, 0 otherwise.

=cut

sub set_erotic :method {
    my ($self,$flag) = @_;
    my $subname = ( caller(0) )[3];
    croak($subname . "() called as a procedure") unless(ref $self);
    debug(2,"DEBUG[",$subname,"]");

    return 1 unless(defined $flag);

    if($flag) {
        $self->{erotic} = 1;
    }
    else {
        $self->{erotic} = 0;
    }
    return 0;
}


=head2 C<set_language(%args)>

Sets the text and optionally the ID of the first dc:language element
found (case-insensitive).  Creates the element if one did not exist.
If a <dc-metadata> element exists underneath <metadata>, the language
element will be created underneath the <dc-metadata> in OEB 1.2
format, otherwise the title element is created underneath <metadata>
in OPF 2.0 format.

Returns 1 on success, returns undef if no text was specified.

=head3 Arguments

=over

=item C<text>

This specifies the language set as the text of the element.  If not
specified, the method sets an error and returns undef.  This should be
an IANA language code, and it will be lowercased before it is set.

=item C<id> (optional)

This specifies the ID to set on the element.  If set and the ID is
already in use, a warning is logged and the ID is removed from the
other location and assigned to the element.

=back

=head3 Example

 $retval = $ebook->set_language('text' => 'en-us',
                                'id' => 'langid');

=cut

sub set_language :method {
    my ($self,%args) = @_;
    my $subname = ( caller(0) )[3];
    croak($subname . "() called as a procedure") unless(ref $self);
    debug(2,"DEBUG[",$subname,"]");
    my %valid_args = (
        'text' => 1,
        'id' => 1,
       );
    foreach my $arg (keys %args) {
        croak($subname,"(): invalid argument '",$arg,"'")
          if (!$valid_args{$arg});
    }

    my $text = lc($args{text});
    unless($text) {
        $self->add_error($subname,"(): no text specified");
        return;
    }

    $self->fix_metastructure_basic();
    my $element = $self->{twigroot}->first_descendant(qr/^dc:language$/ix);
    my $meta = $self->{twigroot}->first_child('metadata');
    my $dcmeta = $meta->first_child('dc-metadata');

    my $gi = ($dcmeta) ? 'dc:Language' : 'dc:language';
    $self->set_metadata(gi => $gi,
                        text => $text,
                        id => $args{id});
    return 1;
}


=head2 set_meta(%args)

Sets a <meta> element in the <metadata> element area.

=head3 Arguments

=over

=item C<name>

The name attribute to use when finding or creating OPF 2.0 <meta>
elements.  Either this or the property attribute (below) must be
specified, but specifying both is an error.

=item C<content>

The value of the content attribute to set on OPF 2.0 elements.  If
this value is empty or undefined, but C<name> is provided and matches
an existing element, that element will be deleted.

=item C<property>

The property attribute to use when finding or creating OPF 3.0 <meta>
elements.  Either this or C<name> (above) must be specified, but
specifying both is an error.

=item C<refines>

The refines attribute to use when finding or creating OPF 3.0 <meta>
elements.

=item C<scheme>

The scheme attribute to use when creating or updating OPF 3.0 <meta>
elements.

=item C<text>

The text set on OPF 3.0 <meta> elements.  If this value is empty or
undefined, but C<property> is provided and the combination of
C<property> and C<refines> matches an existing element, that element
will be deleted.

=item C<lang>

The xml:lang attribute to set.  This is valid on both OPF 2 and OPF 3
<meta> elements.

=back

=cut

sub set_meta :method {
    my ($self, %args) = @_;
    my $subname = ( caller(0) )[3];
    croak($subname . "() called as a procedure") unless(ref $self);
    debug(3,"DEBUG[",$subname,"]");
    my %valid_args = (
        'name'     => 1,
        'content'  => 1,
        'property' => 1,
        'refines'  => 1,
        'scheme'   => 1,
        'text'     => 1,
        'lang'     => 1,
       );
    foreach my $arg (keys %args) {
        croak($subname,"(): invalid argument '",$arg,"'")
          if (!$valid_args{$arg});
    }

    my $name = $args{name};
    my $content = $args{content};
    my $property = $args{property};
    my $refines = $args{refines};
    my $scheme = $args{scheme};
    my $text = $args{text};
    my $lang = $args{lang};
    my $standard;

    if ($name) {
        if ($property) {
            $self->add_error($subname,"(): both name (OPF2) and property (OPF3) attributes specified for a meta tag");
            return;
        }
        $standard = 'OPF2';
    }
    else {
        if ($property) {
            $standard = 'OPF3';
        }
        else {
            $self->add_error($subname,"(): neither name (OPF2) nor property (OPF3) attributes specified for a meta tag");
            return;
        }
    }

    $self->fix_metastructure_basic();
    my $metadata = $self->{twigroot}->first_child('metadata');
    my $element;

    if ($standard eq 'OPF2') {
        $element = $metadata->first_descendant('meta[@name="' . $name . '"]');

        if ($element) {
            if (! $content) {
                debug(2,"DEBUG: deleting <meta name='",$name,"'>");
                $element->delete;
            }
            else {
                debug(2,"DEBUG: updating <meta name='",$name,"'>");
                $element->set_att('content',$content);
                if ($lang) {
                    $element->set_att('xml:lang',$lang);
                }
            }
        }
        else {
            if ($content) {
                debug(2,"DEBUG: creating <meta name='",$name,"'>");
                $element = $metadata->insert_new_elt('last_child','meta');
                $element->set_att('name',$name);
                $element->set_att('content',$content);
            }
        }
    }
    elsif ($standard eq 'OPF3') {
        if ($refines) {
            $element = $metadata->first_descendant(
                'meta[@property="' . $property . '" and @refines="' . $refines . '"]');
        }
        else {
            $element = $metadata->first_descendant(
                'meta[@property="' . $property . '"]');
        }
        if ($element) {
            if (! $text) {
                debug(2,"DEBUG: deleting meta property='",$property,"'>");
                $element->delete;
            }
            else {
                debug(2,"DEBUG: updating <meta property='",$property,"'>");
                $element->set_text($text);
            }
            if ($scheme) {
                $element->set_att('scheme',$scheme);
            }
            if ($lang) {
                $element->set_att('xml:lang',$lang);
            }
        }
        else {
            if ($text) {
                debug(2,"DEBUG: creating <meta property='",$property,"'>");
                $element = $metadata->insert_new_elt('last_child','meta');
                $element->set_att('property',$property);
                if ($refines) {
                    $element->set_att('refines',$refines);
                }
                if ($scheme) {
                    $element->set_att('scheme',$scheme);
                }
                if ($lang) {
                    $element->set_att('xml:lang',$lang);
                }
                $element->set_text($text);
            }
        }
    }
    else {
        croak($subname,"(): unknown standard '${standard}'! (This should be impossible!)");
    }

    return;
}


=head2 set_metadata(%args)

Sets the text and optionally the ID of the first specified element
type found (case-insensitive).  Creates the element if one did not
exist (with the exact capitalization specified).

If a <dc-metadata> element exists underneath <metadata>, the language
element will be created underneath the <dc-metadata> and any standard
attributes will be created in OEB 1.2 format, otherwise the element is
created underneath <metadata> in OPF 2.0 format.

Returns 1 on success, returns undef if no gi or if no text was specified.

=cut

=head3 Arguments

=over

=item C<gi>

The generic identifier (tag) of the metadata element to alter or
create.  If not specified, the method sets an error and returns undef.

=item C<parent>

The generic identifier (tag) of the parent to use for any newly
created element.  If not specified, defaults to 'dc-metadata' if
'dc-metadata' exists underneath 'metadata', and 'metadata' otherwise.

A newly created element will be created under the first element found
with this gi.  A modified element will be moved under the first
element found with this gi.

Newly created elements will use OPF 2.0 attribute names if the parent
is 'metadata' and OEB 1.2 attribute names otherwise.

=item C<text>

This specifies the element text to set.  If not specified, the method
sets an error and returns undef.

=item C<id> (optional)

This specifies the ID to set on the element.  If set and the ID is
already in use, a warning is logged and the ID is removed from the
other location and assigned to the element.

=item C<fileas> (optional)

This specifies the file-as attribute to set on the element.

=item C<role> (optional)

This specifies the role attribute to set on the element.

=item C<scheme> (optional)

This specifies the scheme attribute to set on the element.

=back

=head3 Example

 $retval = $ebook->set_metadata(gi => 'AuthorNonstandard',
                                text => 'Element Text',
                                id => 'customid',
                                fileas => 'Text, Element',
                                role => 'xxx',
                                scheme => 'code');

=cut

sub set_metadata :method {
    my ($self,%args) = @_;
    my $subname = ( caller(0) )[3];
    croak($subname . "() called as a procedure") unless(ref $self);
    debug(3,"DEBUG[",$subname,"]");
    my %valid_args = (
        'gi' => 1,
        'parent' => 1,
        'text' => 1,
        'id' => 1,
        'fileas' => 1,
        'role' => 1,
        'scheme' => 1,
        );
    foreach my $arg (keys %args) {
        croak($subname,"(): invalid argument '",$arg,"'")
            if(!$valid_args{$arg});
    }

    my $gi = $args{gi};
    unless($gi) {
        $self->add_error($subname,"(): no gi specified");
        return;
    }

    my $text = $args{text};
    unless($text) {
        $self->add_error($subname,"(): no text specified");
        return;
    }

    my $newid = $args{id};
    my $idelem;
    $idelem = $self->{twig}->first_elt("*[\@id='$newid']") if($newid);

    my $element = $self->{twigroot}->first_descendant(qr/^ $gi $/ix);
    my $meta;
    my $dcmeta;
    my $parent;
    my %dcatts;

    $self->fix_metastructure_basic();
    $parent =  $self->{twigroot}->first_descendant(qr/^ $args{parent} $/ix)
        if($args{parent});
    $meta = $self->{twigroot}->first_child('metadata');
    $dcmeta = $meta->first_child('dc-metadata');
    $parent = $parent || $dcmeta || $meta;
    if($parent->gi eq 'metadata') {
        %dcatts = (
            'file-as' => 'opf:file-as',
            'role' => 'opf:role',
            'scheme' => 'opf:scheme',
            );
    }
    else {
        %dcatts = (
            'file-as' => 'file-as',
            'role' => 'role',
            'scheme' => 'scheme'
        );
    }


    if($element) {
        debug(2,"DEBUG: updating '",$gi,"'");
        if($element->att('opf:file-as') && $args{fileas}) {
            debug(3,"DEBUG:   setting opf:file-as '",$args{fileas},"'");
            $element->set_att('opf:file-as',$args{fileas});
        }
        elsif($args{fileas}) {
            debug(3,"DEBUG:   setting file-as '",$args{fileas},"'");
            $element->set_att('file-as',$args{fileas});
        }
        if($element->att('opf:role') && $args{role}) {
            debug(3,"DEBUG:   setting opf:role '",$args{role},"'");
            $element->set_att('opf:role',$args{role});
        }
        elsif($args{role}) {
            debug(3,"DEBUG:   setting role '",$args{role},"'");
            $element->set_att('role',$args{role});
        }
        if($element->att('opf:scheme') && $args{scheme}) {
            debug(3,"DEBUG:   setting opf:scheme '",$args{scheme},"'");
            $element->set_att('opf:scheme',$args{scheme});
        }
        elsif($args{scheme}) {
            debug(3,"DEBUG:   setting scheme '",$args{scheme},"'");
            $element->set_att('scheme',$args{scheme});
        }
        debug(3,"DEBUG:   setting text");
        $element->set_text($text);

        unless($element->parent->gi eq $parent->gi) {
            debug(2,"DEBUG: moving <",$element->gi,"> under <",
                  $parent->gi,">");
            $element->move('last_child',$parent);
        }
    }
    else {
        debug(2,"DEBUG: creating '",$gi,"' under <",$parent->gi,">");
        $element = $parent->insert_new_elt('last_child',$gi);
        $element->set_att($dcatts{'file-as'},$args{fileas})
            if($args{fileas});
        $element->set_att($dcatts{'role'},$args{role})
            if($args{role});
        $element->set_att($dcatts{'scheme'},$args{scheme})
            if($args{scheme});
        $element->set_text($text);
    }

    if($idelem && $idelem->cmp($element) ) {
        $self->add_warning(
            $subname,"(): reassigning id '",$newid,
            "' from a '",$idelem->gi,"' to a '",$element->gi,"'!"
            );
        $idelem->del_att('id');
    }
    $element->set_att('id' => $newid) if($newid);
    return 1;
}


=head2 set_opffile($filename)

Sets the filename used to store the OPF metadata.

Returns 1 on success; sets an error message and returns undef if no
filename was specified.

=cut

sub set_opffile :method {
    my ($self,$filename) = @_;
    my $subname = ( caller(0) )[3];
    croak($subname . "() called as a procedure") unless(ref $self);
    debug(2,"DEBUG[",$subname,"]");

    unless($filename) {
        debug(1,$subname,"(): no filename specified!");
        $self->add_warning($subname,"(): no filename specified!");
        return;
    }
    $self->{opffile} = $filename;
    return 1;
}


=head2 set_retailprice(%args)

Sets the Mobipocket-specific <SRP> element (Suggested Retail Price),
creating or deleting it as necessary.

If a new element has to be created, L</fix_metastructure_oeb12> is
called to ensure that <x-metadata> exists and the element is created
under <x-metadata>, as Mobipocket elements are not recognized by
Mobipocket's software when placed directly under <metadata>

=head3 Arguments

=over

=item * C<text>

The price to set as the text of the element.  If this is undefined,
the method sets an error and returns undef.  If it is set but false,
any existing <SRP> element is deleted.

=item * C<currency> (optional)

The value to set on the 'Currency' attribute.  If not provided,
defaults to 'USD' (US Dollars)

=back

=cut

sub set_retailprice :method {
    my ($self,%args) = @_;
    my $subname = ( caller(0) )[3];
    croak($subname . "() called as a procedure") unless(ref $self);
    debug(2,"DEBUG[",$subname,"]");
    $self->twigcheck;

    my %valid_args = (
        'text' => 1,
        'currency' => 1,
        );

    foreach my $arg (keys %args) {
        croak($subname,"(): invalid argument '",$arg,"'")
            if(!$valid_args{$arg});
    }
    unless(defined $args{text}) {
        $self->add_error($subname,"(): text not defined");
        return;
    }

    my $xmeta;
    my $element;
    my @elements;

    if($args{text}) {
        $element = $self->{twigroot}->first_descendant(qr/^ SRP $/ix);
        unless($element) {
            $self->fix_metastructure_oeb12();
            $xmeta = $self->{twigroot}->first_descendant('x-metadata');
            $element = $xmeta->insert_new_elt('last_child','SRP');
        }
        $element->set_text($args{text});
        $element->set_att('Currency',$args{currency}) if($args{currency});
    }
    else {
        @elements = $self->{twigroot}->descendants(qr/^ SRP $/ix);
        foreach my $el (@elements) {
            debug(2,"DEBUG: deleting <SRP>");
            $el->delete;
        }
    }
    return 1;
}


=head2 set_primary_author(%args)

Sets the text, id, file-as, and role attributes of the primary author
element (see L</primary_author()> for details on how this is found),
or if no primary author exists, creates a new element containing the
information.

This method calls L</fix_metastructure_basic()> to enforce the
presence of the <metadata> element.  When creating a new element, the
method will use the OEB 1.2 element name and create the element
underneath <dc-metadata> if an existing <dc-metadata> element is found
underneath <metadata>.  If no existing <dc-metadata> element is found,
the new element will be created with the OPF 2.0 element name directly
underneath <metadata>.  Regardless, it is probably a good idea to call
L</fix_oeb12()> or L</fix_opf20()> after calling this method to ensure
a consistent scheme.

=head3 Arguments

Three optional named arguments can be passed:

=over

=item * C<text>

Specifies the author text to set.  If omitted and a primary author
element exists, the text will be left as is; if omitted and a primary
author element cannot be found, an error message will be generated and
the method will return undef.

=item * C<fileas>

Specifies the 'file-as' attribute to set.  If omitted and a primary
author element exists, any existing attribute will be left untouched;
if omitted and a primary author element cannot be found, the newly
created element will not have this attribute.

=item * C<id>

Specifies the 'id' attribute to set.  If this is specified, and the id
is already in use, a warning will be added but the method will
continue, removing the id attribute from the element that previously
contained it.

If this is omitted and a primary author element exists, any existing
id will be left untouched; if omitted and a primary author element
cannot be found, the newly created element will not have an id set.

=back

If called with no arguments, the only effect this method has is to
enforce that either an 'opf:role' or 'role' attribute is set to 'aut'
on the primary author element.

=head3 Return values

Returns 1 if successful, returns undef and sets an error message if
the author argument is missing and no primary author element was
found.

=cut

sub set_primary_author :method {
    my ($self,%args) = @_;
    my $subname = ( caller(0) )[3];
    croak($subname . "() called as a procedure") unless(ref $self);
    debug(2,"DEBUG[",$subname,"]");
    my %valid_args = (
        'text' => 1,
        'fileas' => 1,
        'id' => 1,
        );
    foreach my $arg (keys %args) {
        croak($subname,"(): invalid argument '",$arg,"'")
            if(!$valid_args{$arg});
    }

    my $twigroot = $self->{twigroot};
    $self->fix_metastructure_basic();
    my $meta = $twigroot->first_child('metadata');
    my $dcmeta = $meta->first_child('dc-metadata');
    my $element;
    my $newauthor = $args{text};
    my $newfileas = $args{fileas};
    my $newid = $args{id};
    my $idelem;
    $idelem = $self->{twig}->first_elt("*[\@id='$newid']") if($newid);

    $element = $twigroot->first_descendant(\&twigelt_is_author);
    $element = $twigroot->first_descendant(qr/dc:creator/ix) if(!$element);

    unless($element) {
        unless($newauthor) {
            add_error(
                $subname,
                "(): cannot create a new author element when the author is not specified");
            return;
        }
        if($dcmeta) {
            $element = $dcmeta->insert_new_elt('last_child','dc:Creator');
            $element->set_att('role' => 'aut');
            $element->set_att('file-as' => $newfileas) if($newfileas);
        }
        else {
            $element = $meta->insert_new_elt('last_child','dc:creator');
            $element->set_att('opf:role' => 'aut');
            $element->set_att('opf:file-as' => $newfileas) if($newfileas);
        }
    } # unless($element)
    $element->set_text($newauthor);

    if($idelem && $idelem->cmp($element) ) {
        $self->add_warning(
            $subname,"(): reassigning id '",$newid,
            "' from a '",$idelem->gi,"' element!"
            );
        $idelem->del_att('id');
    }
    $element->set_att('id' => $newid) if($newid);
    return 1;
}


=head2 C<set_publisher(%args)>

Sets the text and optionally the ID of the first dc:publisher element
found (case-insensitive).  Creates the element if one did not exist.
If a <dc-metadata> element exists underneath <metadata>, the publisher
element will be created underneath the <dc-metadata> in OEB 1.2
format, otherwise the title element is created underneath <metadata>
in OPF 2.0 format.

Returns 1 on success, returns undef if no publisher was specified.

=head3 Arguments

C<set_publisher()> takes one required and one optional named argument

=over

=item C<text>

This specifies the publisher name to set as the text of the element.
If not specified, the method returns undef.

=item C<id> (optional)

This specifies the ID to set on the element.  If set and the ID is
already in use, a warning is logged and the ID is removed from the
other location and assigned to the element.

=back

=head3 Example

 $retval = $ebook->set_publisher('text' => 'My Publishing House',
                                 'id' => 'mypubid');

=cut

sub set_publisher :method {
    my ($self,%args) = @_;
    my $subname = ( caller(0) )[3];
    croak($subname . "() called as a procedure") unless(ref $self);
    debug(2,"DEBUG[",$subname,"]");
    my %valid_args = (
        'text' => 1,
        'id' => 1,
        );
    foreach my $arg (keys %args) {
        croak($subname,"(): invalid argument '",$arg,"'")
            if(!$valid_args{$arg});
    }

    my $publisher = $args{text};
    return unless($publisher);

    my $newid = $args{id};
    my $idelem;
    $idelem = $self->{twig}->first_elt("*[\@id='$newid']") if($newid);

    $self->fix_metastructure_basic();
    my $element = $self->{twigroot}->first_descendant(qr/^dc:publisher$/ix);
    my $meta = $self->{twigroot}->first_child('metadata');
    my $dcmeta = $meta->first_child('dc-metadata');

    if(!$element && $dcmeta) {
        $element = $dcmeta->insert_new_elt('last_child','dc:Publisher');
    }
    elsif(!$element) {
        $element = $meta->insert_new_elt('last_child','dc:publisher');
    }
    $element->set_text($publisher);
    if($idelem && $idelem->cmp($element) ) {
        $self->add_warning(
            $subname,"(): reassigning id '",$newid,
            "' from a '",$idelem->gi,"' element!"
            );
        $idelem->del_att('id');
    }
    $element->set_att('id' => $newid) if($newid);
    return 1;
}


=head2 set_review(%args)

Sets the text and optionally ID of the first <Review> element found
(case-insensitive), creating the element if one did not exist.

This is a Mobipocket-specific element and if it needs to be created it
will always be created under <x-metadata> with
L</fix_metastructure_oeb12()> called to ensure that <x-metadata>
exists.

Returns 1 on success, returns undef if no review text was specified

=head3 Arguments

=over

=item C<text>

This specifies the description to use as the text of the element.  If
not specified, the method returns undef.

=item C<id> (optional)

This specifies the ID to set on the element.  If set and the ID is
already in use, a warning is logged and the ID is removed from the
other location and assigned to the element.

=back

=head3 Example

 $retval = $ebook->set_review('text' => 'This book is perfect!',
                              'id' => 'revid');

=cut

sub set_review :method {
    my ($self,%args) = @_;
    my $subname = ( caller(0) )[3];
    croak($subname . "() called as a procedure") unless(ref $self);
    debug(2,"DEBUG[",$subname,"]");
    my %valid_args = (
        'text' => 1,
        'id' => 1,
        );
    foreach my $arg (keys %args) {
        croak($subname,"(): invalid argument '",$arg,"'")
            if(!$valid_args{$arg});
    }

    my $text = $args{text};
    unless($text) {
        $self->add_error($subname,"(): no text specified");
        return;
    }

    $self->fix_metastructure_oeb12();
    $self->set_metadata(gi => 'Review',
                        parent => 'x-metadata',
                        text => $args{text},
                        id => $args{id});

    return 1;
}


=head2 C<set_rights(%args)>

Sets the text of the first dc:rights or dc:copyrights element found
(case-insensitive).  If the element found has the gi of dc:copyrights,
it will be changed to dc:rights.  This is to correct certain
noncompliant Mobipocket files.

Creates the element if one did not exist.  If a <dc-metadata> element
exists underneath <metadata>, the title element will be created
underneath the <dc-metadata> in OEB 1.2 format, otherwise the title
element is created underneath <metadata> in OPF 2.0 format.

Returns 1 on success, returns undef if no rights string was specified.

=head3 Arguments

=over

=item * C<text>

This specifies the text of the element.  If not specified, the method
returns undef.

=item * C<id> (optional)

This specifies the ID to set on the element.  If set and the ID is
already in use, a warning is logged but the method continues anyway.

=back

=cut

sub set_rights :method {
    my ($self,%args) = @_;
    my $subname = ( caller(0) )[3];
    croak($subname . "() called as a procedure") unless(ref $self);
    debug(2,"DEBUG[",$subname,"]");
    my %valid_args = (
        'text' => 1,
        'id' => 1,
        );
    foreach my $arg (keys %args) {
        croak($subname,"(): invalid argument '",$arg,"'")
            if(!$valid_args{$arg});
    }
    my $rights = $args{text};
    return unless($rights);
    my $newid = $args{id};
    my $idelem;
    $idelem = $self->{twig}->first_elt("*[\@id='$newid']") if($newid);

    $self->fix_metastructure_basic();
    my $element = $self->{twigroot}->first_descendant(qr/^dc:(copy)?rights$/ix);
    my $meta = $self->{twigroot}->first_child('metadata');
    my $dcmeta = $meta->first_child('dc-metadata');
    my $parent = $dcmeta || $meta;

    $element ||= $parent->insert_new_elt('last_child','dc:rights');
    $element->set_text($rights);
    $element->set_gi('dc:Rights') if($element->gi eq 'dc:Copyrights');
    $element->set_gi('dc:rights') if($element->gi eq 'dc:copyrights');
    if($idelem && $idelem->cmp($element) ) {
        $self->add_warning(
            $subname,"(): reassigning id '",$newid,
            "' from a '",$idelem->gi,"' element!"
            );
        $idelem->del_att('id');
    }
    $element->set_att('id' => $newid) if($newid);
    return 1;
}


=head2 C<set_spec($spec)>

Sets the OEB specification to match when modifying OPF data.
Allowable values are 'OEB12', 'OPF20', and 'MOBI12'.

Returns 1 if successful; returns undef and sets an error message if an
unknown specification was set.

=cut

sub set_spec :method {
    my ($self,$spec) = @_;
    my $subname = ( caller(0) )[3];
    croak($subname . "() called as a procedure") unless(ref $self);
    debug(2,"DEBUG[",$subname,"]");

    unless($validspecs{$spec}) {
        $self->add_error($subname,"(): invalid specification '",$spec,"'");
        return;
    }
    $self->{spec} = $validspecs{$spec};
    return 1;
}


=head2 C<set_timestamp()>

Sets the <meta property="dcterms:modified"> element to the current
timestamp and removes duplicate or nonstandard timestamps.

=cut

sub set_timestamp :method {
    my ($self) = @_;
    my $subname = ( caller(0) )[3];
    croak($subname . "() called as a procedure") unless(ref $self);
    debug(2,"DEBUG[",$subname,"]");

    my @timestamps;
    my $twigroot = $self->{twigroot};
    my $time = Date::Manip::Date->new();

    @timestamps = $twigroot->descendants(
        'meta[@property="dcterms:modified" or @name="calibre:timestamp"]');
    foreach my $timestamp (@timestamps) {
        $timestamp->delete;
    }
    @timestamps = $twigroot->descendants(
        'dc:date[@opf:event="modification" or @event="modification"]');
    foreach my $timestamp (@timestamps) {
        $timestamp->delete;
    }
    $time->parse('now');
    $self->set_meta('property' => 'dcterms:modified',
                    'text' => $time->printf('%O') );
    return;
}


=head2 C<set_title(%args)>

Sets the text or id of the first dc:title element found
(case-insensitive).  Creates the element if one did not exist.  If a
<dc-metadata> element exists underneath <metadata>, the title element
will be created underneath the <dc-metadata> in OEB 1.2 format,
otherwise the title element is created underneath <metadata> in OPF
2.0 format.

=head3 Arguments

set_title() takes two optional named arguments.  If neither is
specified, the method will do nothing.

=over

=item * C<text>

This specifies the text of the element.  If not specified, and no
title element is found, an error will be set and the method will
return undef -- set_title() will refuse to create a dc:title element
with no text.

=item * C<id>

This specifies the ID to set on the element.  If set and the ID is
already in use, a warning is logged but the method continues anyway.

=back

=cut

sub set_title :method {
    my ($self,%args) = @_;
    my $subname = ( caller(0) )[3];
    croak($subname . "() called as a procedure") unless(ref $self);
    debug(2,"DEBUG[",$subname,"]");

    my %valid_args = (
        'text' => 1,
        'id' => 1,
        );
    foreach my $arg (keys %args) {
        croak($subname,"(): invalid argument '",$arg,"'")
            if(!$valid_args{$arg});
    }
    my $title = $args{text};
    my $newid = $args{id};
    my $idelem;
    $idelem = $self->{twig}->first_elt("*[\@id='$newid']") if($newid);

    $self->fix_metastructure_basic();
    my $element = $self->{twigroot}->first_descendant(qr/^dc:title$/ix);
    my $meta = $self->{twigroot}->first_child('metadata');
    my $dcmeta = $meta->first_child('dc-metadata');
    my $parent = $dcmeta || $meta;
    unless($element) {
        unless($title) {
            add_error($subname,
                      "(): no title specified, but no existing title found");
            return;
        }
        $element = $parent->insert_new_elt('last_child','dc:title');
    }
    $element->set_text($title) if($title);

    if($idelem && $idelem->cmp($element) ) {
        $self->add_warning(
            $subname,"(): reassigning id '",$newid,
            "' from a '",$idelem->gi,"' element!"
            );
        $idelem->del_att('id');
    }
    $element->set_att('id' => $newid) if($newid);
    return 1;
}


=head2 C<set_type(%args)>

Sets the text and optionally the ID of the first dc:type element
found (case-insensitive).  Creates the element if one did not exist.
If a <dc-metadata> element exists underneath <metadata>, the publisher
element will be created underneath the <dc-metadata> in OEB 1.2
format, otherwise the title element is created underneath <metadata>
in OPF 2.0 format.

Returns 1 on success, returns undef if no publisher was specified.

=head3 Arguments

C<set_type()> takes one required and one optional named argument

=over

=item C<text>

This specifies the publisher name to set as the text of the element.
If not specified, the method returns undef.

=item C<id> (optional)

This specifies the ID to set on the element.  If set and the ID is
already in use, a warning is logged and the ID is removed from the
other location and assigned to the element.

=back

=head3 Example

 $retval = $ebook->set_type('text' => 'Short Story',
                            'id' => 'mytypeid');

=cut

sub set_type :method {
    my ($self,%args) = @_;
    my $subname = ( caller(0) )[3];
    croak($subname . "() called as a procedure") unless(ref $self);
    debug(2,"DEBUG[",$subname,"]");
    my %valid_args = (
        'text' => 1,
        'id' => 1,
        );
    foreach my $arg (keys %args) {
        croak($subname,"(): invalid argument '",$arg,"'")
            if(!$valid_args{$arg});
    }

    my $text = $args{text};
    return unless($text);

    my $newid = $args{id};
    my $idelem;
    $idelem = $self->{twig}->first_elt("*[\@id='$newid']") if($newid);

    $self->fix_metastructure_basic();
    my $element = $self->{twigroot}->first_descendant(qr/^dc:type$/ix);
    my $meta = $self->{twigroot}->first_child('metadata');
    my $dcmeta = $meta->first_child('dc-metadata');

    if(!$element && $dcmeta) {
        $element = $dcmeta->insert_new_elt('last_child','dc:Type');
    }
    elsif(!$element) {
        $element = $meta->insert_new_elt('last_child','dc:type');
    }
    $element->set_text($text);
    if($idelem && $idelem->cmp($element) ) {
        $self->add_warning(
            $subname,"(): reassigning id '",$newid,
            "' from a '",$idelem->gi,"' element!"
            );
        $idelem->del_att('id');
    }
    $element->set_att('id' => $newid) if($newid);
    return 1;
}


################################
########## PROCEDURES ##########
################################

=head1 PROCEDURES

All procedures are exportable, but none are exported by default.  All
procedures can be exported by using the ":all" tag.


<<<<<<< HEAD
=======
=head2 C<_lc>

Wrapper for CORE::lc to get around the fact that builtins can't be
used in dispatch tables prior to Perl 5.16.

WARNING: this procedure may disappear once Perl 5.16 is standard on
all systems in common use!  For that reason, this is not exportable.

=cut

sub _lc {
    my ($string) = @_;
    return lc $string;
}


=head2 C<_uc>

Wrapper for CORE::uc to get around the fact that builtins can't be
used in dispatch tables prior to Perl 5.16.

WARNING: this procedure may disappear once Perl 5.16 is standard on
all systems in common use!  For that reason, this is not exportable.

=cut

sub _uc {
    my ($string) = @_;
    return uc $string;
}


>>>>>>> 30ed4d9f
=head2 C<capitalize($string)>

Capitalizes the first letter of each word in $string.

Returns the corrected string.

=cut

sub capitalize {
    my ($string) = @_;
    $string =~ s/(?<=\w)(.)/\l$1/gx;
    return $string;
}


=head2 C<clean_filename($string)>

Takes an input string and cleans out any characters that would not be
valid in a filename.

Returns the cleaned string.

=cut

sub clean_filename {
    my ($string) = @_;
    $string =~ s/[^A-Za-z0-9_ \-\.]//g;
    return $string;
}


=head2 C<create_epub_container($opffile)>

Creates the XML file META-INF/container.xml pointing to the
specified OPF file.

Creates the META-INF directory if necessary.  Will destroy any
non-directory file named 'META-INF' in the current directory.  If
META-INF/container.xml already exists, it will rename that file to
META-INF/container.xml.backup.

=head3 Arguments

=over

=item $opffile

The OPF filename (and path, if necessary) to use in the container.  If
not specified, looks for a sole OPF file in the current working
directory.  Fails if more than one is found.

=back

=head3 Return values

=over

=item Returns a twig representing the container data if successful, undef
otherwise

=back

=cut

sub create_epub_container {
    my ($opffile) = @_;
    my $subname = ( caller(0) )[3];
    debug(2,"DEBUG[",$subname,"]");

    my $twig;
    my $twigroot;
    my $rootfiles;
    my $element;
    my $fh_container;

    if($opffile eq '') { return; }

    if(-e 'META-INF') {
	if(! -d 'META-INF') {
	    unlink('META-INF') or return;
	    mkdir('META-INF') or return;
	}
    }
    else { mkdir('META-INF') or return; }

    $twig = XML::Twig->new(
	output_encoding => 'utf-8',
	pretty_print => 'record'
	);

    $element = XML::Twig::Elt->new('container');
    $element->set_att('version' => '1.0',
		      'xmlns' => 'urn:oasis:names:tc:opendocument:xmlns:container');
    $twig->set_root($element);
    $twigroot = $twig->root;

    $rootfiles = $twigroot->insert_new_elt('first_child','rootfiles');
    $element = $rootfiles->insert_new_elt('first_child','rootfile');
    $element->set_att('full-path',$opffile);
    $element->set_att('media-type','application/oebps-package+xml');


    # Backup existing file
    if(-e 'META-INF/container.xml') {
        rename('META-INF/container.xml','META-INF/container.xml.backup')
            or croak($subname,"(): could not backup container.xml!");
    }

    open($fh_container,'>:encoding(UTF-8)','META-INF/container.xml')
        or croak($subname,"(): could not write to 'META-INF/container.xml'\n");
    $twig->print(\*$fh_container);
    close($fh_container)
        or croak($subname,"(): could not close 'META-INF/container.xml'\n");
    return $twig;
}


=head2 C<create_epub_mimetype()>

Creates a file named 'mimetype' in the current working directory
containing 'application/epub+zip' (no trailing newline)

Destroys and overwrites that file if it exists.

Returns the mimetype string if successful, undef otherwise.

=cut

sub create_epub_mimetype {
    my $subname = ( caller(0) )[3];
    debug(2,"DEBUG[",$subname,"]");

    my $mimetype = "application/epub+zip";
    my $fh_mimetype;

    open($fh_mimetype,">",'mimetype') or return;
    print {*$fh_mimetype} $mimetype;
    close($fh_mimetype) or croak($subname,"(): failed to close filehandle [$!]");

    return $mimetype;
}


=head2 C<debug($level,@message)>

Prints a debugging message to C<STDERR> if package variable C<$debug>
is greater than or equal to C<$level>.  A trailing newline is
appended, and should not be part of @message.

Returns true or dies.

=cut

sub debug {
    my ($level,@message) = @_;
    my $subname = ( caller(0) )[3];
    croak($subname,"(): no debugging level specified") unless($level);
    croak($subname,"(): invalid debugging level '",$level,"'")
        unless( $level =~ /^\d$/ );
    croak($subname,"(): no message specified") unless(@message);
    print {*STDERR} @message,"\n" if($debug >= $level);
    return 1;
}


=head2 C<excerpt_line($text)>

Takes as an argument a list of text pieces that will be joined.  If
the joined length is less than 70, all of the joined text is returned.

If the joined length is greater than 70, the return string is the
first 30 characters followed by C<' [...] '> followed by the last 30
characters.

=cut

sub excerpt_line {
    my @parts = @_;
    my $subname = ( caller(0) )[3];
    my $text = join('',@parts);
    if(length($text) > 70)
    {
        $text =~ /^ (.{30}) .*? (.{30}) $/sx;
        return ($1 . ' [...] ' . $2);
    }
    else { return $text; }
}


=head2 C<find_in_path($pattern,@extradirs)>

Searches through C<$ENV{PATH}> (and optionally any additional
directories specified in C<@extradirs>) for the first regular file
matching C<$pattern>.  C<$pattern> itself can take two forms: if
passed a C<qr//> regular expression, that expression is used directly.
If passed any other string, that string will be used for a
case-insensitive exact match where the extension '.bat', '.com', or
'.exe' is optional (i.e. the final pattern will be
C<qr/^ $pattern (\.bat|\.com|\.exe)? $/ix>).

Returns the first match found, or undef if there were no matches or if
no pattern was specified.

=cut

sub find_in_path {
    my ($pattern,@extradirs) = @_;
    return unless($pattern);
    my $subname = ( caller(0) )[3];
    debug(3,"DEBUG[",$subname,"]");

    my $regexp;
    my @dirs;
    my $fh_dir;
    my @filelist;
    my $envsep = ':';
    my $filesep = '/';
    if($OSNAME eq 'MSWin32') {
        $envsep = ';';
        $filesep = "\\";
    }

    if(ref($pattern) eq 'Regexp') { $regexp = $pattern; }
    else { $regexp = qr/^ $pattern (\.bat|\.com|\.exe)? $/ix; }

    @dirs = split(/$envsep/,$ENV{PATH});
    unshift(@dirs,@extradirs) if(@extradirs);
    foreach my $dir (@dirs) {
        if(-d $dir) {
            if(opendir($fh_dir,$dir)) {
                @filelist = grep { /$regexp/ } readdir($fh_dir);
                @filelist = grep { -f "$dir/$_" } @filelist;
                closedir($fh_dir);

                if(@filelist) { return $dir . $filesep . $filelist[0]; }
            }
        }
    }
    return;
}

=head2 C<find_links($filename)>

Searches through a file for href and src attributes, and returns a
list of unique links with any named anchors removed
(e.g. 'myfile.html#part7' returns as just 'myfile.html').  If no links
are found, or the file does not exist, returns undef.

Does not check to see if the links are local.  Requires that links be
surrounded by double quotes, not single or left bare.  Assumes that
any link will not be broken across multiple lines, so it will (for
example) fail to find:

 <img src=
 "myfile.jpg">

though it can find:

 <img
  src="myfile.jpg">

This also does not distinguish between local files and remote links.

=cut

sub find_links {
    my ($filename) = @_;
    return unless(-f $filename);
    my $subname = ( caller(0) )[3];
    debug(3,"DEBUG[",$subname,"]");

    my $fh;
    my %linkhash;
    my @links;

    my $subdir = dirname($filename);
    if($subdir eq '.') {
        $subdir = '';
    }
    else {
        $subdir = $subdir . '/';
    }

    open($fh,'<:raw',$filename)
        or croak($subname,"(): unable to open '",$filename,"'\n");

    while(<$fh>) {
        @links = /(?:href|src) \s* = \s* "
                  ([^">]+)/gix;
        foreach my $link (@links) {
            # Perform URI decoding
            $link = uri_unescape($link);

            # Strip off any named anchors
            $link =~ s/#.*$//;
            next unless $link;

            # Skip links that begin with backwards directory traversal
            next if $link =~ m#^\.\./.*$#;

            # Strip javascript: hrefs
            next if $link =~ m#javascript:#;

            # Baen HTML sources in particular may contain javascript
            # href generators
            next if $link =~ /\+ /;

            # If the link is not a URI and we are in a subdirectory
            # relative to the OPF, ensure that subdirectory is placed
            # as a prefix.
            if($subdir and $link !~ m#^ \w+://#ix) {
                $link = $subdir . $link;
            }
            debug(2, "DEBUG: found link '",$link,"'");
            $linkhash{$link}++;
        }
    }
    if(%linkhash) { return keys(%linkhash); }
    else { return; }
}


=head2 C<find_opffile()>

Attempts to locate an OPF file, first by calling
L</get_container_rootfile()> to check the contents of
C<META-INF/container.xml>, and then by looking for a single file with
the extension C<.opf> in the current working directory.

Returns the filename of the OPF file, or undef if nothing was found.

=cut

sub find_opffile {
    my $subname = ( caller(0) )[3];
    my $opffile = get_container_rootfile();

    if(!$opffile) {
	my @candidates = glob("*.opf");
        if(scalar(@candidates) > 1) {
            debug(1,"DEBUG: Multiple OPF files found, but no container",
                  " to specify which one to choose!");
            return;
        }
        if(scalar(@candidates) < 1) {
            debug(1,"DEBUG: No OPF files found!");
            return;
        }
        $opffile = $candidates[0];
    }
    return $opffile;
}


=head2 C<fix_datestring($datestring)>

Takes a date string and attempts to convert it to the limited subset
of ISO8601 allowed by the OPF standard (YYYY, YYYY-MM, or YYYY-MM-DD).

In the special case of finding MM/DD/YYYY, it assumes that it was a
Mobipocket-mangled date, and not only converts it, but will strip the
day information if the day is '01', and both the month and day
information if both month and day are '01'.  This is because
Mobipocket Creator enforces a complete MM/DD/YYYY even if the month
and day aren't known, and it is common practice to use 01 for an
unknown value.

=head3 Arguments

=over

=item $datestring

A date string in a format recognizable by Date::Manip

=back

=head3 Returns $fixeddate

=over

=item $fixeddate : the corrected string, or undef on failure

=back

=cut

sub fix_datestring {
    my ($datestring) = @_;
    return unless($datestring);
    my $subname = ( caller(0) )[3];
    debug(2,"DEBUG[",$subname,"]");

    my $date;
    my ($year,$month,$day);
    my $fixeddate;

    $_ = $datestring;

    debug(3,"DEBUG: checking M(M)/D(D)/YYYY");
    if(( ($month,$day,$year) = /^(\d{1,2})\/(\d{1,2})\/(\d{4})$/x ) == 3) {
	# We have a XX/XX/XXXX datestring
	debug(3,"DEBUG: found '",$month,"/",$day,"/",$year,"'");
	($year,$month,$day) = ymd_validate($year,$month,$day);
	if($year) {
	    $fixeddate = $year;
	    $fixeddate .= sprintf("-%02u",$month)
		unless( ($month == 1) && ($day == 1) );
	    $fixeddate .= sprintf("-%02u",$day) unless($day == 1);
	    debug(3,"DEBUG: returning '",$fixeddate,"'");
	    return $fixeddate;
	}
    }

    debug(3,"DEBUG: checking M(M)/YYYY");
    if(( ($month,$year) = /^(\d{1,2})\/(\d{4})$/x ) == 2) {
	# We have a XX/XXXX datestring
	debug(3,"DEBUG: found '",$month,"/",$year,"'");
	if($month <= 12) {
	    # We probably have MM/YYYY
	    $fixeddate = sprintf("%04u-%02u",$year,$month);
	    debug(3,"DEBUG: returning '",$fixeddate,"'");
	    return $fixeddate;
	}
    }

    # These regexps will reduce '2009-xx-01' to just 2009
    # We don't want this, so don't use them.
#    ($year,$month,$day) = /(\d{4})-?(\d{2})?-?(\d{2})?/;
#    ($year,$month,$day) = /(\d{4})(?:-?(\d{2})-?(\d{2}))?/;

    # Force exact match)
    debug(3,"DEBUG: checking YYYY-MM-DD");
    ($year,$month,$day) = /^(\d{4})-(\d{2})-(\d{2})$/x;
    ($year,$month,$day) = ymd_validate($year,$month,$day);

    if(!$year) {
	debug(3,"DEBUG: checking YYYYMMDD");
	($year,$month,$day) = /^(\d{4})(\d{2})(\d{2})$/x;
	($year,$month,$day) = ymd_validate($year,$month,$day);
    }

    if(!$year) {
	debug(3,"DEBUG: checking YYYY-M(M)");
	($year,$month) = /^(\d{4})-(\d{1,2})$/x;
	($year,$month) = ymd_validate($year,$month,undef);
    }

    if(!$year) {
	debug(3,"DEBUG: checking YYYY");
	($year) = /^(\d{4})$/x;
    }

    # At this point, we've exhausted all of the common cases.  We use
    # Date::Manip to hit all of the unlikely ones as well.  This comes
    # with a drawback: Date::Manip doesn't distinguish between 2008
    # and 2008-01-01, but we should have covered that above.
    #
    # Note that Date::Manip will die on MS Windows system unless the
    # TZ environment variable is set in a specific manner.
    # See:
    # http://search.cpan.org/perldoc?Date::Manip#TIME_ZONES

    if(!$year) {
	$date = ParseDate($datestring);
	$year = UnixDate($date,"%Y");
	$month = UnixDate($date,"%m");
	$day = UnixDate($date,"%d");
	debug(2,"DEBUG: Date::Manip found '",UnixDate($date,"%Y-%m-%d"),"'");
    }

    if($year) {
	# If we still have a $year, $month and $day either don't exist
	# or are plausibly valid.
	print {*STDERR} "DEBUG: found year=",$year," " if($debug >= 2);
	$fixeddate = sprintf("%04u",$year);
	if($month) {
	    print {*STDERR} "month=",$month," " if($debug >= 2);
	    $fixeddate .= sprintf("-%02u",$month);
	    if($day) {
		print {*STDERR} "day=",$day if($debug >= 2);
		$fixeddate .= sprintf("-%02u",$day);
	    }
	}
	print {*STDERR} "\n" if($debug >= 2);
	debug(2,"DEBUG: returning '",$fixeddate,"'");
	return $fixeddate if($fixeddate);
    }

    if(!$year) {
	debug(3,"fix_date: didn't find a valid date in '",$datestring,"'!");
	return;
    }
    elsif($debug) {
	print {*STDERR} "DEBUG: found ",sprintf("04u",$year);
	print {*STDERR} sprintf("-02u",$month) if($month);
	print {*STDERR} sprintf("-02u",$day),"\n" if($day);
    }

    $fixeddate = sprintf("%04u",$year);
    $fixeddate .= sprintf("-%02u-%02u",$month,$day);
    return $fixeddate;
}


=head2 C<get_container_rootfile($container)>

Opens and parses an OPS/epub container, extracting the 'full-path'
attribute of element 'rootfile'

=head3 Arguments

=over

=item $container

The OPS container to parse.  Defaults to 'META-INF/container.xml'

=back

=head3 Return values

=over

=item Returns a string containing the rootfile on success, undef on failure.

=back

=cut

sub get_container_rootfile {
    my ($container) = @_;
    my $subname = ( caller(0) )[3];
    debug(2,"DEBUG[",$subname,"]");

    my $twig = XML::Twig->new();
    my $rootfile;
    my $retval = undef;

    $container = 'META-INF/container.xml' if(! $container);

    if(-f $container) {
	$twig->parsefile($container) or return;
	$rootfile = $twig->root->first_descendant('rootfile');
	return unless($rootfile);
	$retval = $rootfile->att('full-path');
    }
    return $retval;
}


=head2 C<hashvalue_key_self(\%hash, $modifier)>

Takes as an argument a hash reference and an optional modifier and
inserts a new key for every value in that hash if no such key already
exists.

If the modifer is set to 'lc' or 'uc', the value is either lowercased
or uppercased respectively before it is used as a key.

Croaks if the first argument is not a hashref, or if an invalid
modifier string is used.

=cut

sub hashvalue_key_self {
    my ($hashref, $modifier) = @_;
    my $subname = ( caller(0) )[3];
    debug(4,"DEBUG[",$subname,"]");

    if (not $hashref or not ref($hashref)) {
        croak($subname,"(): first argument is not a reference");
    }
    elsif (!UNIVERSAL::isa($hashref,'HASH')) {
        croak($subname,"(): first argument is not a hashref");
    }

    my %modifier_dispatch = (
<<<<<<< HEAD
        'lc' => \&CORE::lc,
        'uc' => \&CORE::uc,
=======
        'lc' => \&_lc,
        'uc' => \&_uc,
>>>>>>> 30ed4d9f
       );

    if ($modifier and not $modifier_dispatch{$modifier}) {
        croak($subname,"(): ",$modifier," is not a valid modifier string");
    }

    foreach my $value (values %{$hashref}) {
        my $key;
        if($modifier) {
            $key = $modifier_dispatch{$modifier}($value);
        }
        else {
            $key = $value;
        }
        if (! $hashref->{$key}) {
            $hashref->{$key} = $value;
        }
    }
    return;
}


=head2 C<hexstring($bindata)>

Takes as an argument a scalar containing a sequence of binary bytes.
Returns a string converting each octet of the data to its two-digit
hexadecimal equivalent.  There is no leading "0x" on the string.

=cut

sub hexstring {
    my $data = shift;
    my $subname = ( caller(0) )[3];
    debug(4,"DEBUG[",$subname,"]");

    croak($subname,"(): no data provided")
        unless($data);

    my $byte;
    my $retval = '';
    my $pos = 0;

    while($pos < length($data)) {
        $byte = unpack("C",substr($data,$pos,1));
        $retval .= sprintf("%02x",$byte);
        $pos++;
    }
    return $retval;
}


=head2 C<print_memory($label)>

Checks /proc/$PID/statm and prints out a line to STDERR showing the
current memory usage.  This is a debugging tool that will likely fail
to do anything useful on a system without a /proc system compatible
with Linux.

=head3 Arguments

=over

=item $label

If defined, will be output along with the memory usage.

=back

Returns 1 on success, undef otherwise.

=cut

sub print_memory {
    my ($label) = @_;
    my $subname = ( caller(0) )[3];
    debug(2,"DEBUG[",$subname,"]");

    my @mem;
    my $fh_procstatm;

    if(!open($fh_procstatm,"<","/proc/$$/statm")) {
	print "[",$label,"]: " if(defined $label);
	print "Couldn't open /proc/$$/statm [$!]\n";
        return;
    }

    @mem = split(/\s+/,<$fh_procstatm>);
    close($fh_procstatm);

    # @mem[0]*4 = size (kb)
    # @mem[1]*4 = resident (kb)
    # @mem[2]*4 = shared (kb)
    # @mem[3] = trs
    # @mem[4] = lrs
    # @mem[5] = drs
    # @mem[6] = dt

    print "Current memory usage";
    print " [".$label."]" if(defined $label);
    print ":  size=",$mem[0]*4,"k";
    print "  resident=",$mem[1]*4,"k";
    print "  shared=",$mem[2]*4,"k\n";
    return 1;
}



=head2 C<split_metadata($metahtmlfile, $metafile)>

Takes a psuedo-HTML containing one or more <metadata>...</metadata>
blocks and splits out the metadata blocks into an XML file ready to be
used as an OPF document.  The input HTML file is rewritten without the
metadata.

If $metafile (or the temporary HTML-only file created during the
split) already exists, it will be moved to filename.backup.

=head3 Arguments

=over

=item C<$metahtmlfile>

The filename of the pseudo-HTML file

=item C<$metafile> (optional)

The filename to write out any extracted metadata.  If not specified,
will default to the basename of $metahtmlfile with '.opf' appended.

=back

Returns the filename the metadata was written to, or undef if no
metadata was found.

=cut

sub split_metadata {
    my ($metahtmlfile,$metafile) = @_;
    my $subname = ( caller(0) )[3];
    debug(2,"DEBUG[",$subname,"]");

    croak($subname,"(): no input file specified")
        if(!$metahtmlfile);

    croak($subname,"(): input file has zero size")
        if(-z $metahtmlfile);

    my @metablocks;
    my @guideblocks;
    my $htmlfile;

    my ($filebase,$filedir,$fileext);
    my ($fh_metahtml,$fh_meta,$fh_html);

    ($filebase,$filedir,$fileext) = fileparse($metahtmlfile,'\.\w+$');
    $metafile = $filedir . $filebase . ".opf" if(!$metafile);
    $htmlfile = $filedir . $filebase . "-html.html";

    debug(2,"DEBUG: metahtml='",$metahtmlfile,"'  meta='",$metafile,
          "  html='",$htmlfile,"'");

    # Move existing output files to avoid overwriting them
    if(-f $metafile) {
        debug(3, "DEBUG: moving metafile '",$metafile,"'");
        croak ($subname,"(): output file '",$metafile,
               "' exists and could not be moved!")
            if(! rename($metafile,"$metafile.backup") );
    }
    if(-f $htmlfile) {
        debug(3, "DEBUG: moving htmlfile '",$htmlfile,"'");
        croak ($subname,"(): output file '",$htmlfile,
               "' exists and could not be moved!")
            if(! rename($htmlfile,"$metafile.backup") );
    }

    debug(2,"  splitting '",$metahtmlfile,"'");
    open($fh_metahtml,"<:raw",$metahtmlfile)
	or croak($subname,"(): Failed to open '",$metahtmlfile,"' for reading!");
    open($fh_meta,">:raw",$metafile)
	or croak($subname,"(): Failed to open '",$metafile,"' for writing!");
    open($fh_html,">:raw",$htmlfile)
	or croak($subname,"(): Failed to open '",$htmlfile,"' for writing!");


    # Preload the return value with the OPF headers
    print $fh_meta $utf8xmldec,$oeb12doctype,"<package>\n";
    #print $fh_meta $utf8xmldec,$opf20package;

    # Finding and removing all of the metadata requires that the
    # entire thing be handled as one slurped string, so temporarily
    # undefine the perl delimiter
    #
    # Since multiple <metadata> sections may be present, cannot use
    # </metadata> as a delimiter.
    local $/;
    while(<$fh_metahtml>) {
        s/\sfilepos=\d+//gix;
	(@metablocks) = m#(<metadata>.*</metadata>)#gisx;
	(@guideblocks) = m#(<guide>.*</guide>)#gisx;
	last unless(@metablocks || @guideblocks);
	print {*$fh_meta} @metablocks,"\n" if(@metablocks);
	print {*$fh_meta} @guideblocks,"\n" if(@guideblocks);
	s#<metadata>.*</metadata>##gisx;
	s#<guide>.*</guide>##gisx;
	print {*$fh_html} $_,"\n";
    }
    print $fh_meta "</package>\n";

    close($fh_html)
        or croak($subname,"(): Failed to close '",$htmlfile,"'!");
    close($fh_meta)
        or croak($subname,"(): Failed to close '",$metafile,"'!");
    close($fh_metahtml)
        or croak($subname,"(): Failed to close '",$metahtmlfile,"'!");

    if( (-z $htmlfile) && (-z $metafile) ) {
        croak($subname,"(): ended up with no text in any output file",
              " -- bailing out!");
    }

    # It is very unlikely that split_metadata will be called twice
    # from the same program, so undef all capture variables reclaim
    # the memory.  Just going out of scope will not necessarily do
    # this.
    undef(@metablocks);
    undef(@guideblocks);
    undef($_);

    if(-z $htmlfile) {
        debug(1,"split_metadata(): HTML has zero size.",
             "  Not replacing original.");
        unlink($htmlfile);
    }
    else {
        rename($htmlfile,$metahtmlfile)
            or croak("split_metadata(): Failed to rename ",$htmlfile,
                     " to ",$metahtmlfile,"!\n");
    }

    if(-z $metafile) {
        croak($subname,
              "(): unable to remove empty output file '",$metafile,"'!")
            if(! unlink($metafile) );
        return;
    }
    return $metafile;
}


=head2 C<split_pre($htmlfile,$outfilebase)>

Splits <pre>...</pre> blocks out of a source HTML file into their own
separate HTML files including required headers.  Each block will be
written to its own file following the naming format
C<$outfilebase-###.html>, where ### is a three-digit number beginning
at 001 and incrementing for each block found.  If C<$outfilebase> is
not specified, it defaults to the basename of C<$htmlfile> with
"-pre-###.html" appended.  The

Returns a list containing all filenames created.

=cut

sub split_pre {
    my ($htmlfile,$outfilebase) = @_;
    my $subname = ( caller(0) )[3];
    debug(2,"DEBUG[",$subname,"]");

    croak($subname,"(): no input file specified")
        if(!$htmlfile);

    my ($filebase,$filedir,$fileext);
    my ($fh_html,$fh_htmlout,$fh_pre);
    my $htmloutfile;
    my @preblocks;
    my @prefiles = ();
    my $prefile;
    my $count = 0;

    my $htmlheader = <<'END';
<!DOCTYPE html PUBLIC "-//W3C//DTD XHTML 1.0 Transitional//EN"
    "http://www.w3.org/TR/xhtml1/DTD/xhtml1-transitional.dtd">
<html>
<head>
<title></title>
</head>
<body>
END

    ($filebase,$filedir,$fileext) = fileparse($htmlfile,'\.\w+$');
    $outfilebase = "$filebase-pre" if(!$outfilebase);
    $htmloutfile = "$filebase-nopre.html";

    open($fh_html,"<:raw",$htmlfile)
	or croak($subname,"(): Failed to open '",$htmlfile,"' for reading!");
    open($fh_htmlout,">:raw",$htmloutfile)
        or croak($subname,"(): Failed to open '",$htmloutfile,"' for writing!");

    local $/;
    while(<$fh_html>)
    {
	(@preblocks) = /(<pre>.*?<\/pre>)/gisx;
	last unless(@preblocks);

        foreach my $pre (@preblocks)
        {
            $count++;
            debug(1,"DEBUG: split_pre() splitting block ",
                  sprintf("%03d",$count));
            $prefile = sprintf("%s-%03d.html",$outfilebase,$count);
            if(-f $prefile)
            {
                rename($prefile,"$prefile.backup")
                    or croak("Unable to rename '",$prefile,
                             "' to '",$prefile,".backup'");
            }
            open($fh_pre,">:raw",$prefile)
                or croak("Unable to open '",$prefile,"' for writing!");
            print {*$fh_pre} $utf8xmldec;
            print {*$fh_pre} $htmlheader,"\n";
            print {*$fh_pre} $pre,"\n";
            print {*$fh_pre} "</body>\n</html>\n";
            close($fh_pre) or croak("Unable to close '",$prefile,"'!");
            push @prefiles,$prefile;
        }
	s/(<pre>.*?<\/pre>)//gisx;
	print {*$fh_htmlout} $_,"\n";
        close($fh_htmlout)
            or croak($subname,"(): Failed to close '",$htmloutfile,"'!");
        rename($htmloutfile,$htmlfile)
            or croak($subname,"(): Failed to rename '",$htmloutfile,"' to '",
                     $htmlfile,"'!");
    }
    return @prefiles;
}


=head2 C<strip_script(%args)>

Strips any <script>...</script> blocks out of a HTML file.

=head3 Arguments

=over

=item C<infile>

Specifies the input file.  If not specified, the sub croaks.

=item C<outfile>

Specifies the output file.  If not specified, it defaults to C<infile>
(i.e. the input file is overwritten).

=item C<noscript>

If set to true, the sub will strip <noscript>...</noscript> blocks as
well.

=back

=cut

sub strip_script {
    my %args = @_;
    my $subname = ( caller(0) )[3];
    debug(2,"DEBUG[",$subname,"]");

    croak($subname,"(): no input file specified")
        if(!$args{infile});

    my %valid_args = (
        'infile'  => 1,
        'outfile' => 1,
        'noscript' => 1,
        );
    foreach my $arg (keys %args) {
        croak($subname,"(): invalid argument '",$arg,"'")
            if(!$valid_args{$arg});
    }

    my $infile = $args{infile};
    my $outfile = $args{outfile};
    $outfile = $infile unless($outfile);

    my ($fh_in,$fh_out);
    my $html;
    local $/;

    open($fh_in,"<:raw",$infile)
	or croak($subname,"(): Failed to open '",$infile,"' for reading!\n");
    $html = <$fh_in>;
    close($fh_in)
	or croak($subname,"(): Failed to close '",$infile,"'!\n");

    $html =~ s#<script>.*?</script>\n?##gix;
    $html =~ s#<noscript>.*?</noscript>\n?##gix
        if($args{noscript});

    open($fh_out,">:raw",$outfile)
	or croak($subname,"(): Failed to open '",$outfile,"' for writing!\n");
    print {*$fh_out} $html;
    close($fh_out)
	or croak($subname,"(): Failed to close '",$outfile,"'!\n");

    return 1;
}


=head2 C<system_result($caller,$retval,@syscmd)>

Checks the result of a system call and croak on failure with an
appropriate message.  For this to work, it MUST be used as the line
immediately following the system command.

=head3 Arguments

=over

=item $caller

The calling function (used in output message)

=item $retval

The return value of the system command

=item @syscmd

The array passed to the system call

=back

=head3 Return Values

Returns 0 on success

Croaks on failure.

=cut

sub system_result {
    my ($caller,$retval,@syscmd) = @_;

    if ( ($CHILD_ERROR >> 8) == 0 ) {
        return 0;
    }
    elsif ($CHILD_ERROR == -1) {
        croak($caller," child failed to execute (ERRNO=",$ERRNO,"):\n ",
              join(' ',@syscmd),"\n")
    }
    elsif ($CHILD_ERROR & 127) {
        my $withcoredump = ($CHILD_ERROR & 128) ? 'with' : 'without';
        croak($caller," child died with signal ",($CHILD_ERROR & 127)," ",
              $withcoredump," coredump:\n ",join(' ',@syscmd),"\n");
    }
    else {
        croak($caller," child exited with value ",$CHILD_ERROR >> 8,":\n ",
              join(' ',@syscmd),"\n")
    }
}


=head2 C<system_tidy_xhtml($infile,$outfile)>

Runs tidy on a XHTML file semi-safely (using a secondary file)

Converts HTML to XHTML if necessary

=head3 Arguments

=over

=item $infile

The filename to tidy

=item $outfile

The filename to use for tidy output if the safety condition to
overwrite the input file isn't met.

Defaults to C<infile-tidy.ext> if not specified.

=back

=head3 Global variables used

=over

=item $tidycmd

the location of the tidy executable

=item $tidyxhtmlerrors

the filename to use to output errors

=item $tidysafety

the safety factor to use (see CONFIGURABLE GLOBAL VARIABLES, above)

=back

=head3 Return Values

Returns the return value from tidy

=over

=item 0 - no errors

=item 1 - warnings only

=item 2 - errors

=item Dies horribly if the return value is unexpected

=back

=cut

sub system_tidy_xhtml {
    my ($infile,$outfile) = @_;
    my $retval;

    croak("system_tidy_xhtml called with no input file") if(!$infile);
    if(!$outfile)
    {
        my ($filebase,$filedir,$fileext) = fileparse($infile,'\.\w+$');
        $outfile = $filebase . "-tidy" . $fileext;
    }
    croak("system_tidy_xhtml called with no output file") if(!$outfile);

    $retval = system($tidycmd,
		     '-q','-utf8','--tidy-mark','no',
                     '--wrap','0',
                     '--clean','yes',
		     '-asxhtml',
                     '--output-xhtml','yes',
                     '--add-xml-decl','yes',
		     '--doctype','auto',
		     '-f',$tidyxhtmlerrors,
		     '-o',$outfile,
		     $infile);

    # Some systems may return a two-byte code, so deal with that first
    if($retval >= 256) { $retval = $retval >> 8 };
    if($retval == 0)
    {
	rename($outfile,$infile) if($tidysafety < 4);
	unlink($tidyxhtmlerrors);
    }
    elsif($retval == 1)
    {
	rename($outfile,$infile) if($tidysafety < 3);
	unlink($tidyxhtmlerrors) if($tidysafety < 2);
    }
    elsif($retval == 2)
    {
	print {*STDERR} "WARNING: Tidy errors encountered.  Check ",$tidyxhtmlerrors,"\n"
	    if($tidysafety > 0);
	unlink($tidyxhtmlerrors) if($tidysafety < 1);
    }
    else
    {
	# Something unexpected happened (program crash, sigint, other)
	croak("Tidy did something unexpected (return value=",$retval,
              ").  Check all output.");
    }
    return $retval;
}


=head2 C<system_tidy_xml($infile,$outfile)>

Runs tidy on an XML file semi-safely (using a secondary file)

=head3 Arguments

=over

=item C<$infile>

The filename to tidy

=item C<$outfile> (optional)

The filename to use for tidy output if the safety condition to
overwrite the input file isn't met.

Defaults to C<infile-tidy.ext> if not specified.

=back

=head3 Global variables used

=over

=item C<$tidycmd>

the name of the tidy executable

=item C<$tidyxmlerrors>

the filename to use to output errors

=item C<$tidysafety>

the safety factor to use (see CONFIGURABLE GLOBAL VARIABLES, above)

=back

=head3 Return values

Returns the return value from tidy

=over

=item 0 - no errors

=item 1 - warnings only

=item 2 - errors

=item Dies horribly if the return value is unexpected

=back

=cut

  sub system_tidy_xml {
      my ($infile,$outfile) = @_;
      my $retval;

      croak("system_tidy_xml called with no input file") if(!$infile);

      if (!$outfile) {
          my ($filebase,$filedir,$fileext) = fileparse($infile,'\.\w+$');
          $outfile = $filebase . "-tidy" . $fileext;
      }
      croak("system_tidy_xml called with no output file") if(!$outfile);

      $retval = system($tidycmd,
                       '-q','-utf8','--tidy-mark','no',
                       '--wrap','0',
                       '-xml',
                       '--add-xml-decl','yes',
                       '-f',$tidyxmlerrors,
                       '-o',$outfile,
                       $infile);

      # Some systems may return a two-byte code, so deal with that first
      if ($retval >= 256) {
          $retval = $retval >> 8;
      }
      ;
      if ($retval == 0) {
          rename($outfile,$infile) if($tidysafety < 4);
          unlink($tidyxmlerrors);
      }
      elsif ($retval == 1) {
          rename($outfile,$infile) if($tidysafety < 3);
          unlink($tidyxmlerrors) if($tidysafety < 2);
      }
      elsif ($retval == 2) {
          print STDERR "WARNING: Tidy errors encountered.  Check ",$tidyxmlerrors,"\n"
	    if ($tidysafety > 0);
          unlink($tidyxmlerrors) if($tidysafety < 1);
      }
      else {
          # Something unexpected happened (program crash, sigint, other)
          croak("Tidy did something unexpected (return value=",$retval,
                ").  Check all output.");
      }
      return $retval;
  }


=head2 C<trim>

Removes any whitespace characters from the beginning or end of every
string in @list (also works on scalars).

 trim;               # trims $_ inplace
 $new = trim;        # trims (and returns) a copy of $_
 trim $str;          # trims $str inplace
 $new = trim $str;   # trims (and returns) a copy of $str
 trim @list;         # trims @list inplace
 @new = trim @list;  # trims (and returns) a copy of @list

This was shamelessly copied from japhy's example at perlmonks.org:

http://www.perlmonks.org/?node_id=36684

If needed for large lists, it would probably be better to use
String::Strip.

=cut

sub trim { ## no critic
    ## no critic
    # PerlCritic is turned off here, as this is unusual code
    # deliberately bending rules.
    @_ = $_ if not @_ and defined wantarray;
    @_ = @_ if defined wantarray;
    for ( @_ ? @_ : $_ ) { s/^\s+//, s/\s+$// }
    return wantarray ? @_ : $_[ 0 ] if defined wantarray;
}


=head2 C<twigelt_create_uuid($gi)>

Creates an unlinked element with the specified gi (tag), and then
assigns it the id and scheme attributes 'UUID'.

=head3 Arguments

=over

=item  $gi : The gi (tag) to use for the element

Default: 'dc:identifier'

=back

Returns the element.

=cut

sub twigelt_create_uuid {
    my ($gi) = @_;
    my $subname = ( caller(0) )[3];
    debug(2,"DEBUG[",$subname,"]");
    my $element;

    if(!$gi) { $gi = 'dc:identifier'; }

    my $uuidgen = Data::UUID->new();
    $element = XML::Twig::Elt->new($gi);
    $element->set_id('UUID');
    $element->set_att('scheme' => 'UUID');
    $element->set_text($uuidgen->create_str());
    return $element;
}


=head2 C<twigelt_detect_duplicate($element1, $element2)>

Takes two twig elements and returns 1 if they have the same GI (tag),
text, and attributes, but are not actually the same element.  The GI
comparison is case-insensitive.  The others are case-sensitive.

Returns 0 otherwise.

Croaks if passed anything but twig elements.

=cut

sub twigelt_detect_duplicate {
    my ($element1,$element2) = @_;
    my $subname = ( caller(0) )[3];
    debug(3,"DEBUG[",$subname,"]");

    croak($subname,"(): arguments must be XML::Twig::Elt objects")
      unless( $element1->isa('XML::Twig::Elt')
                && $element2->isa('XML::Twig::Elt') );

    my (%atts1, %atts2);

    unless($element1->cmp($element2)) {
        debug(3,"  both elements have the same position");
        return 0;
    }

    unless( lc($element1->gi) eq lc($element2->gi) ) {
        debug(3,"  elements have different GIs");
        return 0;
    }

    unless($element1->text eq $element2->text) {
        debug(3,"  elements have different text");
        return 0;
    }

    %atts1 = %{$element1->atts};
    %atts2 = %{$element2->atts};

    my $attkeys1 = join('',sort keys %atts1);
    my $attkeys2 = join('',sort keys %atts2);

    unless($attkeys1 eq $attkeys2) {
        debug(3,"  elements have different attributes");
        return 0;
    }

    foreach my $att (keys %atts1) {
        unless($element1->att($att) eq $element2->att($att)) {
            debug(3,"  elements have different values for attribute '",
                  $att,"'");
            return 0;
        }
    }
    debug(3,"  elements are duplicates of each other!");
    return 1;
}

=head2 C<twigelt_fix_oeb12_atts($element)>

Checks the attributes in a twig element to see if they match OPF names
with an opf: namespace, and if so, removes the namespace.  Used by the
fix_oeb12() method.

Takes as a sole argument a twig element.

Returns that element with the modified attributes, or undef if the
element didn't exist.  Returns an unmodified element if both att and
opf:att exist.

=cut

sub twigelt_fix_oeb12_atts {
    my ($element) = @_;
    return unless($element);
    my $subname = ( caller(0) )[3];
    debug(3,"DEBUG[",$subname,"]");

    my %opfatts_no_ns = (
        "opf:role" => "role",
        "opf:file-as" => "file-as",
        "opf:scheme" => "scheme",
        "opf:event" => "event"
        );

    foreach my $att ($element->att_names)
    {
        debug(3,"DEBUG:   checking attribute '",$att,"'");
        if($opfatts_no_ns{$att})
        {
            # If the opf:att attribute properly exists already, do nothing.
            if($element->att($opfatts_no_ns{$att}))
            {
                debug(1,"DEBUG:   found both '",$att,"' and '",
                      $opfatts_no_ns{$att},"' -- skipping.");
                next;
            }
            debug(1,"DEBUG:   changing attribute '",$att,"' => '",
                  $opfatts_no_ns{$att},"'");
            $element->change_att_name($att,$opfatts_no_ns{$att});
        }
    }
    return $element;
}


=head2 C<twigelt_fix_opf20_atts($element)>

Checks the attributes in a twig element to see if they match OPF
names, and if so, prepends the OPF namespace.  Used by the fix_opf20()
method.

Takes as a sole argument a twig element.

Returns that element with the modified attributes, or undef if the
element didn't exist.

=cut

sub twigelt_fix_opf20_atts {
    my ($element) = @_;
    return unless($element);
    my $subname = ( caller(0) )[3];
    debug(3,"DEBUG[",$subname,"]");

    my %opfatts_ns = (
        "role" => "opf:role",
        "file-as" => "opf:file-as",
        "scheme" => "opf:scheme",
        "event" => "opf:event"
        );

    foreach my $att ($element->att_names)
    {
        debug(2,"DEBUG:   checking attribute '",$att,"'");
        if($opfatts_ns{$att})
        {
            # If the opf:att attribute properly exists already, do nothing.
            if($element->att($opfatts_ns{$att}))
            {
                debug(1,"DEBUG:   found both '",$att,"' and '",
                      $opfatts_ns{$att},"' -- skipping.");
                next;
            }
            debug(1,"DEBUG:   changing attribute '",$att,"' => '",
                  $opfatts_ns{$att},"'");
            $element->change_att_name($att,$opfatts_ns{$att});
        }
    }
    return $element;
}


=head2 C<twigelt_is_author($element)>

Takes as an argument a twig element.  Returns true if the element is a
dc:creator (case-insensitive) with either a opf:role="aut" or
role="aut" attribute defined.  Returns undef otherwise, and also if
the element has no text.

Croaks if fed no argument, or fed an argument that isn't a twig
element.

Intended to be used as a twig search condition.

=head3 Example

 my @elements = $ebook->twigroot->descendants(\&twigelt_is_author);

=cut

sub twigelt_is_author {
    my ($element) = @_;
    my $subname = ( caller(0) )[3];
    debug(3,"DEBUG[",$subname,"]");

    croak($subname,"(): no element provided") unless($element);

    my $ref = ref($element) || '';

    croak($subname,"(): argument was of type '",$ref,
          "', needs to be 'XML::Twig::Elt' or a subclass")
        unless($element->isa('XML::Twig::Elt'));

    return if( (lc $element->gi) ne 'dc:creator');
    return unless($element->text);

    my $role = $element->att('opf:role') || $element->att('role');
    return unless($role);

    return 1 if($role eq 'aut');
    return;
}


=head2 C<twigelt_is_isbn($element)>

Takes as an argument a twig element.  Returns true if the element is a
dc:identifier (case-insensitive) where any of the id, opf:scheme, or
scheme attributes start with 'isbn', '-isbn', 'eisbn', or 'e-isbn'
(again case-insensitive).

Returns undef otherwise, and also if the element has no text.

Croaks if fed no argument, or fed an argument that isn't a twig
element.

Intended to be used as a twig search condition.

=head3 Example

 my @elements = $ebook->twigroot->descendants(\&twigelt_is_isbn);

=cut

sub twigelt_is_isbn {
    my ($element) = @_;
    my $subname = ( caller(0) )[3];
    debug(3,"DEBUG[",$subname,"]");

    croak($subname,"(): no element provided") unless($element);

    my $ref = ref($element) || '';
    my $id;
    my $scheme;

    croak($subname,"(): argument was of type '",$ref,
          "', needs to be 'XML::Twig::Elt' or a subclass")
        unless($element->isa('XML::Twig::Elt'));

    return if( (lc $element->gi) ne 'dc:identifier');
    return unless($element->text);

    $id = $element->id || '';
    return 1 if($id =~ /^e?-?isbn/ix);

    $scheme = $element->att('opf:scheme') || '';
    return 1 if($scheme =~ /^e?-?isbn/ix);
    $scheme = $element->att('scheme') || '';
    return 1 if($scheme =~ /^e?-?isbn/ix);
    return;
}


=head2 C<twigelt_is_knownuid($element)>

Takes as an argument a twig element.  Returns true if the element is a
dc:identifier (case-insensitive) element with an C<id> attribute
matching the known IDs of proper unique identifiers suitable for a
package-id (also case-insensitive).  Returns undef otherwise.

Croaks if fed no argument, or fed an argument that isn't a twig element.

Intended to be used as a twig search condition.

=head3 Example

 my @elements = $ebook->twigroot->descendants(\&twigelt_is_knownuid);

=cut

sub twigelt_is_knownuid {
    my ($element) = @_;
    my $subname = ( caller(0) )[3];
    debug(3,"DEBUG[",$subname,"]");

    croak($subname,"(): no element provided") unless($element);

    my $ref = ref($element) || '';

    croak($subname,"(): argument was of type '",$ref,
          "', needs to be 'XML::Twig::Elt' or a subclass")
        unless($element->isa('XML::Twig::Elt'));

    return if( (lc $element->gi) ne 'dc:identifier');
    my $id = $element->id;
    return unless($id);

    my %knownuids = (
        'package-id' => 56,
        'overdriveguid' => 48,
        'guid' => 40,
        'uuid' => 32,
        'uid'  => 24,
        'calibre_id' => 16,
        'fwid' => 8,
        );

    if($knownuids{lc $id})
    {
#        debug(2,"DEBUG: '",$element->gi,"' has known UID '",$id,"'");
        return 1;
    }
    return;
}


=head2 C<usedir($dir)>

Changes the current working directory to the one specified, creating
it if necessary.

Returns the current working directory before the change.  If no
directory is specified, returns the current working directory without
changing anything.

Croaks on any failure.

=cut

sub usedir {
    my ($dir) = @_;
    my $subname = ( caller(0) )[3];
    debug(2,"DEBUG[",$subname,"]: $dir");

    my $cwd = getcwd();
    return $cwd unless($dir);

    unless(-d $dir) {
        debug(2,"  Creating directory '",$dir,"'");
        mkpath($dir)
            or croak("Unable to create output directory '",$dir,"'!\n");
    }
    chdir($dir)
        or croak("Unable to change working directory to '",$dir,"'!\n");
    return $cwd;
}


=head2 C<userconfigdir()>

Returns the directory in which user configuration files and helper
programs are expected to be found, creating that directory if it does
not exist.  Typically, this directory is C<"$ENV{HOME}/.ebooktools">,
but on MSWin32 systems if that directory does not already exist,
C<"$ENV{USERPROFILE}/ApplicationData/EBook-Tools"> is returned (and
potentially created) instead.

If C<$ENV{HOME}> (and C<$ENV{USERPROFILE}> on MSWin32) are not set, the
sub returns undef.

=cut

sub userconfigdir {
    my $subname = ( caller(0) )[3];
    debug(3,"DEBUG[",$subname,"]");

    my $dir;
    $dir = $ENV{HOME} . '/.ebooktools' if($ENV{HOME});
    if($OSNAME eq 'MSWin32') {
        if(! -d $dir) {
            $dir = $ENV{USERPROFILE} . '\Application Data\EBook-Tools'
                if($ENV{USERPROFILE});
        }
    }
    if($dir) {
        if(! -d $dir) {
            mkpath($dir)
                or croak($subname,
                         "(): unable to create configuration directory '",
                         $dir,"'!\n");
        }
        return $dir;
    }
    else { return; }
}


=head2 C<ymd_validate($year,$month,$day)>

Make sure month and day have valid values.  Return the passed values
if they are, return 3 undefs if not.  Testing of month or day can be
skipped by passing undef in that spot.

=cut

sub ymd_validate {
    my ($year,$month,$day) = @_;

    return (undef,undef,undef) unless($year);

    if($month) {
	return (undef,undef,undef) if($month > 12);
	if($day) {
	    if(!eval { timelocal(0,0,0,$day,$month-1,$year); }) {
		debug(1,"DEBUG: timelocal validation failed for year=",
                      $year," month=",$month," day=",$day);
		return (undef,undef,undef);
	    }
	}
	return ($year,$month,$day);
    }

    # We don't have a month.  If we *do* have a day, the result is
    # broken, so send back the undefs.
    return (undef,undef,undef) if($day);
    return ($year,undef,undef);
}


########## END CODE ##########

=head1 BUGS AND LIMITATIONS

=over

=item * fix_links() could be improved to download remote URIs instead
of ignoring them.

=item * fix_links() needs to check the <reference> links under <guide>

=item * fix_links() needs to be redone with HTML::TreeBuilder or
Mojo::DOM to avoid the weakness with newlines between attribute names
and values

=item * Need to implement fix_tours() that should collect the related
elements and delete the parent if none are found.  Empty <tours>
elements aren't allowed.

=item * fix_languages() needs to convert language names into IANA
language codes.

=item * set_language() should add a warning if the text isn't a valid
IANA language code.

=item * NCX generation only generates from the spine.  It should be
possible to use a TOC html file for generation instead.  In the long
term, it should be possible to generate one from the headers and
anchors in arbitrary HTML files.

=item * It might be better to use sysread / index / substr / syswrite in
&split_metadata to handle the split in 10k chunks, to avoid massive
memory usage on large files.

This may not be worth the effort, since the average size for most
books is less than 500k, and the largest books are rarely over 10M.

=item * The only generator is currently for .epub books.  PDF,
PalmDoc, Mobipocket, Plucker, and iSiloX are eventually planned.

=item * Although I like keeping warnings associated with the ebook
object, it may be better to throw exceptions on errors and catch them
later.  This probably won't be implemented until it bites someone who
complains, though.

=item * Unit tests are incomplete

=back

=head1 AUTHOR

Zed Pobre <zed@debian.org>

=head1 LICENSE AND COPYRIGHT

Copyright 2008-2013 Zed Pobre

Licensed to the public under the terms of the GNU GPL, version 2

=cut

1;<|MERGE_RESOLUTION|>--- conflicted
+++ resolved
@@ -2,11 +2,7 @@
 use warnings; use strict; use utf8;
 use v5.10.1; # Needed for smart-match operator and given/when
 use English qw( -no_match_vars );
-<<<<<<< HEAD
-use version 0.74; our $VERSION = qv("0.5.0");
-=======
 use version 0.74; our $VERSION = qv("0.5.1");
->>>>>>> 30ed4d9f
 
 #use warnings::unused;
 
@@ -9543,6 +9539,183 @@
 }
 
 
+=head2 set_meta(%args)
+
+Sets a <meta> element in the <metadata> element area.
+
+=head3 Arguments
+
+=over
+
+=item C<name>
+
+The name attribute to use when finding or creating OPF 2.0 <meta>
+elements.  Either this or the property attribute (below) must be
+specified, but specifying both is an error.
+
+=item C<content>
+
+The value of the content attribute to set on OPF 2.0 elements.  If
+this value is empty or undefined, but C<name> is provided and matches
+an existing element, that element will be deleted.
+
+=item C<property>
+
+The property attribute to use when finding or creating OPF 3.0 <meta>
+elements.  Either this or C<name> (above) must be specified, but
+specifying both is an error.
+
+=item C<refines>
+
+The refines attribute to use when finding or creating OPF 3.0 <meta>
+elements.
+
+=item C<scheme>
+
+The scheme attribute to use when creating or updating OPF 3.0 <meta>
+elements.
+
+=item C<text>
+
+The text set on OPF 3.0 <meta> elements.  If this value is empty or
+undefined, but C<property> is provided and the combination of
+C<property> and C<refines> matches an existing element, that element
+will be deleted.
+
+=item C<lang>
+
+The xml:lang attribute to set.  This is valid on both OPF 2 and OPF 3
+<meta> elements.
+
+=back
+
+=cut
+
+sub set_meta :method {
+    my ($self, %args) = @_;
+    my $subname = ( caller(0) )[3];
+    croak($subname . "() called as a procedure") unless(ref $self);
+    debug(3,"DEBUG[",$subname,"]");
+    my %valid_args = (
+        'name'     => 1,
+        'content'  => 1,
+        'property' => 1,
+        'refines'  => 1,
+        'scheme'   => 1,
+        'text'     => 1,
+        'lang'     => 1,
+       );
+    foreach my $arg (keys %args) {
+        croak($subname,"(): invalid argument '",$arg,"'")
+          if (!$valid_args{$arg});
+    }
+
+    my $name = $args{name};
+    my $content = $args{content};
+    my $property = $args{property};
+    my $refines = $args{refines};
+    my $scheme = $args{scheme};
+    my $text = $args{text};
+    my $lang = $args{lang};
+    my $standard;
+
+    if ($name) {
+        if ($property) {
+            $self->add_error($subname,"(): both name (OPF2) and property (OPF3) attributes specified for a meta tag");
+            return;
+        }
+        $standard = 'OPF2';
+    }
+    else {
+        if ($property) {
+            $standard = 'OPF3';
+        }
+        else {
+            $self->add_error($subname,"(): neither name (OPF2) nor property (OPF3) attributes specified for a meta tag");
+            return;
+        }
+    }
+
+    $self->fix_metastructure_basic();
+    my $metadata = $self->{twigroot}->first_child('metadata');
+    my $element;
+
+    if ($standard eq 'OPF2') {
+        $element = $metadata->first_descendant('meta[@name="' . $name . '"]');
+
+        if ($element) {
+            if (! $content) {
+                debug(2,"DEBUG: deleting <meta name='",$name,"'>");
+                $element->delete;
+            }
+            else {
+                debug(2,"DEBUG: updating <meta name='",$name,"'>");
+                $element->set_att('content',$content);
+                if ($lang) {
+                    $element->set_att('xml:lang',$lang);
+                }
+            }
+        }
+        else {
+            if ($content) {
+                debug(2,"DEBUG: creating <meta name='",$name,"'>");
+                $element = $metadata->insert_new_elt('last_child','meta');
+                $element->set_att('name',$name);
+                $element->set_att('content',$content);
+            }
+        }
+    }
+    elsif ($standard eq 'OPF3') {
+        if ($refines) {
+            $element = $metadata->first_descendant(
+                'meta[@property="' . $property . '" and @refines="' . $refines . '"]');
+        }
+        else {
+            $element = $metadata->first_descendant(
+                'meta[@property="' . $property . '"]');
+        }
+        if ($element) {
+            if (! $text) {
+                debug(2,"DEBUG: deleting meta property='",$property,"'>");
+                $element->delete;
+            }
+            else {
+                debug(2,"DEBUG: updating <meta property='",$property,"'>");
+                $element->set_text($text);
+            }
+            if ($scheme) {
+                $element->set_att('scheme',$scheme);
+            }
+            if ($lang) {
+                $element->set_att('xml:lang',$lang);
+            }
+        }
+        else {
+            if ($text) {
+                debug(2,"DEBUG: creating <meta property='",$property,"'>");
+                $element = $metadata->insert_new_elt('last_child','meta');
+                $element->set_att('property',$property);
+                if ($refines) {
+                    $element->set_att('refines',$refines);
+                }
+                if ($scheme) {
+                    $element->set_att('scheme',$scheme);
+                }
+                if ($lang) {
+                    $element->set_att('xml:lang',$lang);
+                }
+                $element->set_text($text);
+            }
+        }
+    }
+    else {
+        croak($subname,"(): unknown standard '${standard}'! (This should be impossible!)");
+    }
+
+    return;
+}
+
+
 =head2 set_metadata(%args)
 
 Sets the text and optionally the ID of the first specified element
@@ -10411,8 +10584,6 @@
 procedures can be exported by using the ":all" tag.
 
 
-<<<<<<< HEAD
-=======
 =head2 C<_lc>
 
 Wrapper for CORE::lc to get around the fact that builtins can't be
@@ -10445,7 +10616,6 @@
 }
 
 
->>>>>>> 30ed4d9f
 =head2 C<capitalize($string)>
 
 Capitalizes the first letter of each word in $string.
@@ -11024,13 +11194,8 @@
     }
 
     my %modifier_dispatch = (
-<<<<<<< HEAD
-        'lc' => \&CORE::lc,
-        'uc' => \&CORE::uc,
-=======
         'lc' => \&_lc,
         'uc' => \&_uc,
->>>>>>> 30ed4d9f
        );
 
     if ($modifier and not $modifier_dispatch{$modifier}) {
